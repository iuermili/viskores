//============================================================================
//  Copyright (c) Kitware, Inc.
//  All rights reserved.
//  See LICENSE.txt for details.
//
//  This software is distributed WITHOUT ANY WARRANTY; without even
//  the implied warranty of MERCHANTABILITY or FITNESS FOR A PARTICULAR
//  PURPOSE.  See the above copyright notice for more information.
//============================================================================

#include <vtkm/cont/Initialize.h>
#include <vtkm/source/Tangle.h>

#include <vtkm/rendering/Actor.h>
#include <vtkm/rendering/CanvasRayTracer.h>
#include <vtkm/rendering/MapperRayTracer.h>
#include <vtkm/rendering/MapperVolume.h>
#include <vtkm/rendering/MapperWireframer.h>
#include <vtkm/rendering/Scene.h>
#include <vtkm/rendering/View3D.h>

#include <vtkm/filter/Contour.h>

// This example creates a simple data set and uses VTK-m's rendering engine to render an image and
// write that image to a file. It then computes an isosurface on the input data set and renders
// this output data set in a separate image file

using vtkm::rendering::MapperVolume;
using vtkm::rendering::MapperRayTracer;
using vtkm::rendering::MapperWireframer;
using vtkm::rendering::CanvasRayTracer;

int main(int argc, char* argv[])
{
  vtkm::cont::Initialize(argc, argv, vtkm::cont::InitializeOptions::Strict);

  auto tangle = vtkm::source::Tangle(vtkm::Id3{ 50, 50, 50 });
  vtkm::cont::DataSet tangleData = tangle.Execute();
  std::string fieldName = "nodevar";

  // Set up a camera for rendering the input data
  vtkm::rendering::Camera camera;
  camera.SetLookAt(vtkm::Vec3f_32(0.5, 0.5, 0.5));
  camera.SetViewUp(vtkm::make_Vec(0.f, 1.f, 0.f));
  camera.SetClippingRange(1.f, 10.f);
  camera.SetFieldOfView(60.f);
  camera.SetPosition(vtkm::Vec3f_32(1.5, 1.5, 1.5));
  vtkm::cont::ColorTable colorTable("inferno");

  // Background color:
  vtkm::rendering::Color bg(0.2f, 0.2f, 0.2f, 1.0f);
  vtkm::rendering::Actor actor(tangleData.GetCellSet(),
                               tangleData.GetCoordinateSystem(),
                               tangleData.GetField(fieldName),
                               colorTable);
  vtkm::rendering::Scene scene;
  scene.AddActor(actor);
  // 2048x2048 pixels in the canvas:
  CanvasRayTracer canvas(2048, 2048);
  // Create a view and use it to render the input data using OS Mesa
<<<<<<< HEAD
  vtkm::rendering::View3D view(scene, mapper, canvas, camera, bg);
=======
  vtkm::rendering::View3D view(scene, MapperVolume(), canvas, camera, bg);
  view.Initialize();
>>>>>>> 55b38766
  view.Paint();
  view.SaveAs("volume.png");

  // Compute an isosurface:
  vtkm::filter::Contour filter;
  // [min, max] of the tangle field is [-0.887, 24.46]:
  filter.SetIsoValue(3.0);
  filter.SetActiveField(fieldName);
  vtkm::cont::DataSet isoData = filter.Execute(tangleData);
  // Render a separate image with the output isosurface
  vtkm::rendering::Actor isoActor(
    isoData.GetCellSet(), isoData.GetCoordinateSystem(), isoData.GetField(fieldName), colorTable);
  // By default, the actor will automatically scale the scalar range of the color table to match
  // that of the data. However, we are coloring by the scalar that we just extracted a contour
  // from, so we want the scalar range to match that of the previous image.
<<<<<<< HEAD
  actor2.SetScalarRange(actor.GetScalarRange());
  scene2.AddActor(actor2);

  vtkm::rendering::View3D view2(scene2, mapper, canvas, camera, bg);
  view2.Paint();
  view2.SaveAs("demo_output.pnm");
=======
  isoActor.SetScalarRange(actor.GetScalarRange());
  vtkm::rendering::Scene isoScene;
  isoScene.AddActor(isoActor);

  // Wireframe surface:
  vtkm::rendering::View3D isoView(isoScene, MapperWireframer(), canvas, camera, bg);
  isoView.Initialize();
  isoView.Paint();
  isoView.SaveAs("isosurface_wireframer.png");

  // Smooth surface:
  vtkm::rendering::View3D solidView(isoScene, MapperRayTracer(), canvas, camera, bg);
  solidView.Initialize();
  solidView.Paint();
  solidView.SaveAs("isosurface_raytracer.png");
>>>>>>> 55b38766

  return 0;
}<|MERGE_RESOLUTION|>--- conflicted
+++ resolved
@@ -58,12 +58,8 @@
   // 2048x2048 pixels in the canvas:
   CanvasRayTracer canvas(2048, 2048);
   // Create a view and use it to render the input data using OS Mesa
-<<<<<<< HEAD
-  vtkm::rendering::View3D view(scene, mapper, canvas, camera, bg);
-=======
+
   vtkm::rendering::View3D view(scene, MapperVolume(), canvas, camera, bg);
-  view.Initialize();
->>>>>>> 55b38766
   view.Paint();
   view.SaveAs("volume.png");
 
@@ -79,30 +75,19 @@
   // By default, the actor will automatically scale the scalar range of the color table to match
   // that of the data. However, we are coloring by the scalar that we just extracted a contour
   // from, so we want the scalar range to match that of the previous image.
-<<<<<<< HEAD
-  actor2.SetScalarRange(actor.GetScalarRange());
-  scene2.AddActor(actor2);
-
-  vtkm::rendering::View3D view2(scene2, mapper, canvas, camera, bg);
-  view2.Paint();
-  view2.SaveAs("demo_output.pnm");
-=======
   isoActor.SetScalarRange(actor.GetScalarRange());
   vtkm::rendering::Scene isoScene;
   isoScene.AddActor(isoActor);
 
   // Wireframe surface:
   vtkm::rendering::View3D isoView(isoScene, MapperWireframer(), canvas, camera, bg);
-  isoView.Initialize();
   isoView.Paint();
   isoView.SaveAs("isosurface_wireframer.png");
 
   // Smooth surface:
   vtkm::rendering::View3D solidView(isoScene, MapperRayTracer(), canvas, camera, bg);
-  solidView.Initialize();
   solidView.Paint();
   solidView.SaveAs("isosurface_raytracer.png");
->>>>>>> 55b38766
 
   return 0;
 }