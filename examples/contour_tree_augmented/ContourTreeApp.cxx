//============================================================================
//  Copyright (c) Kitware, Inc.
//  All rights reserved.
//  See LICENSE.txt for details.
//  This software is distributed WITHOUT ANY WARRANTY; without even
//  the implied warranty of MERCHANTABILITY or FITNESS FOR A PARTICULAR
//  PURPOSE.  See the above copyright notice for more information.
//
//  Copyright 2014 National Technology & Engineering Solutions of Sandia, LLC (NTESS).
//  Copyright 2014 UT-Battelle, LLC.
//  Copyright 2014 Los Alamos National Security.
//
//  Under the terms of Contract DE-NA0003525 with NTESS,
//  the U.S. Government retains certain rights in this software.
//
//  Under the terms of Contract DE-AC52-06NA25396 with Los Alamos National
//  Laboratory (LANL), the U.S. Government retains certain rights in
//  this software.
//============================================================================
// Copyright (c) 2018, The Regents of the University of California, through
// Lawrence Berkeley National Laboratory (subject to receipt of any required approvals
// from the U.S. Dept. of Energy).  All rights reserved.
//
// Redistribution and use in source and binary forms, with or without modification,
// are permitted provided that the following conditions are met:
//
// (1) Redistributions of source code must retain the above copyright notice, this
//     list of conditions and the following disclaimer.
//
// (2) Redistributions in binary form must reproduce the above copyright notice,
//     this list of conditions and the following disclaimer in the documentation
//     and/or other materials provided with the distribution.
//
// (3) Neither the name of the University of California, Lawrence Berkeley National
//     Laboratory, U.S. Dept. of Energy nor the names of its contributors may be
//     used to endorse or promote products derived from this software without
//     specific prior written permission.
//
// THIS SOFTWARE IS PROVIDED BY THE COPYRIGHT HOLDERS AND CONTRIBUTORS "AS IS" AND
// ANY EXPRESS OR IMPLIED WARRANTIES, INCLUDING, BUT NOT LIMITED TO, THE IMPLIED
// WARRANTIES OF MERCHANTABILITY AND FITNESS FOR A PARTICULAR PURPOSE ARE DISCLAIMED.
// IN NO EVENT SHALL THE COPYRIGHT OWNER OR CONTRIBUTORS BE LIABLE FOR ANY DIRECT,
// INDIRECT, INCIDENTAL, SPECIAL, EXEMPLARY, OR CONSEQUENTIAL DAMAGES (INCLUDING,
// BUT NOT LIMITED TO, PROCUREMENT OF SUBSTITUTE GOODS OR SERVICES; LOSS OF USE,
// DATA, OR PROFITS; OR BUSINESS INTERRUPTION) HOWEVER CAUSED AND ON ANY THEORY OF
// LIABILITY, WHETHER IN CONTRACT, STRICT LIABILITY, OR TORT (INCLUDING NEGLIGENCE
// OR OTHERWISE) ARISING IN ANY WAY OUT OF THE USE OF THIS SOFTWARE, EVEN IF ADVISED
// OF THE POSSIBILITY OF SUCH DAMAGE.
//
//=============================================================================
//
//  This code is an extension of the algorithm presented in the paper:
//  Parallel Peak Pruning for Scalable SMP Contour Tree Computation.
//  Hamish Carr, Gunther Weber, Christopher Sewell, and James Ahrens.
//  Proceedings of the IEEE Symposium on Large Data Analysis and Visualization
//  (LDAV), October 2016, Baltimore, Maryland.
//
//  The PPP2 algorithm and software were jointly developed by
//  Hamish Carr (University of Leeds), Gunther H. Weber (LBNL), and
//  Oliver Ruebel (LBNL)
//==============================================================================

#include <vtkm/Types.h>
#include <vtkm/cont/ArrayHandle.h>
#include <vtkm/cont/DataSet.h>
#include <vtkm/cont/DataSetBuilderUniform.h>
#include <vtkm/cont/DataSetFieldAdd.h>
#include <vtkm/cont/Initialize.h>
#include <vtkm/cont/RuntimeDeviceTracker.h>
#include <vtkm/cont/Timer.h>
#include <vtkm/filter/ContourTreeUniformAugmented.h>
#include <vtkm/worklet/contourtree_augmented/PrintVectors.h>
#include <vtkm/worklet/contourtree_augmented/ProcessContourTree.h>
#include <vtkm/worklet/contourtree_augmented/Types.h>
#include <vtkm/worklet/contourtree_augmented/processcontourtree/Branch.h>

#ifdef ENABLE_SET_NUM_THREADS
#include "tbb/task_scheduler_init.h"
#endif

// clang-format off
VTKM_THIRDPARTY_PRE_INCLUDE
#include <vtkm/thirdparty/diy/Configure.h>
#include <vtkm/thirdparty/diy/diy.h>
VTKM_THIRDPARTY_POST_INCLUDE
// clang-format on

#ifdef WITH_MPI
#include <mpi.h>
#endif

#include <fstream>
#include <iomanip>
#include <iostream>
#include <sstream>
#include <stdio.h>
#include <string>
#include <utility>
#include <vector>

using ValueType = vtkm::Float32;
using BranchType = vtkm::worklet::contourtree_augmented::process_contourtree_inc::Branch<ValueType>;

namespace ctaug_ns = vtkm::worklet::contourtree_augmented;

// Simple helper class for parsing the command line options
class ParseCL
{
public:
  ParseCL() {}

  void parse(int& argc, char** argv)
  {
    mCLOptions.resize(static_cast<std::size_t>(argc));
    for (std::size_t i = 1; i < static_cast<std::size_t>(argc); ++i)
    {
      this->mCLOptions[i] = std::string(argv[i]);
    }
  }

  vtkm::Id findOption(const std::string& option) const
  {
    auto it =
      std::find_if(this->mCLOptions.begin(),
                   this->mCLOptions.end(),
                   [option](const std::string& val) -> bool { return val.find(option) == 0; });
    if (it == this->mCLOptions.end())
    {
      return -1;
    }
    else
    {
      return (it - this->mCLOptions.begin());
    }
  }

  bool hasOption(const std::string& option) const { return this->findOption(option) >= 0; }

  std::string getOption(const std::string& option) const
  {
    std::size_t index = static_cast<std::size_t>(this->findOption(option));
    std::string val = this->mCLOptions[index];
    auto valPos = val.find("=");
    if (valPos)
    {
      return val.substr(valPos + 1);
    }
    return std::string("");
  }

  const std::vector<std::string>& getOptions() const { return this->mCLOptions; }

private:
  std::vector<std::string> mCLOptions;
};



// Compute and render an isosurface for a uniform grid example
int main(int argc, char* argv[])
{
#ifdef WITH_MPI
  // Setup the MPI environment.
  MPI_Init(&argc, &argv);
  auto comm = MPI_COMM_WORLD;

  // Tell VTK-m which communicator it should use.
  vtkm::cont::EnvironmentTracker::SetCommunicator(vtkmdiy::mpi::communicator(comm));

  // get the rank and size
  int rank, size;
  MPI_Comm_rank(comm, &rank);
  MPI_Comm_size(comm, &size);
  int numBlocks = size;
  int blocksPerRank = 1;
#endif

  // initialize vtkm-m (e.g., logging via -v and device via the -d option)
  vtkm::cont::InitializeOptions vtkm_initialize_options =
    vtkm::cont::InitializeOptions::RequireDevice;
  vtkm::cont::InitializeResult vtkm_config =
    vtkm::cont::Initialize(argc, argv, vtkm_initialize_options);
  auto device = vtkm_config.Device;

#ifdef WITH_MPI
  VTKM_LOG_IF_S(vtkm::cont::LogLevel::Info, rank == 0, "Running with MPI. #ranks=" << size);
#else
  VTKM_LOG_S(vtkm::cont::LogLevel::Info, "Single node run");
  int rank = 0;
#endif

  // Setup timing
  vtkm::Float64 prevTime = 0;
  vtkm::Float64 currTime = 0;
  vtkm::cont::Timer totalTime;

  totalTime.Start();

  ////////////////////////////////////////////
  // Parse the command line options
  ////////////////////////////////////////////
  ParseCL parser;
  parser.parse(argc, argv);
  std::string filename = parser.getOptions().back();
  unsigned int computeRegularStructure = 1; // 1=fully augmented
  bool useMarchingCubes = false;
  bool computeBranchDecomposition = true;
  bool printContourTree = false;
  if (parser.hasOption("--augmentTree"))
    computeRegularStructure =
      static_cast<unsigned int>(std::stoi(parser.getOption("--augmentTree")));
  if (parser.hasOption("--mc"))
    useMarchingCubes = true;
  if (parser.hasOption("--printCT"))
    printContourTree = true;
  if (parser.hasOption("--branchDecomp"))
    computeBranchDecomposition = std::stoi(parser.getOption("--branchDecomp"));
  // We need the fully augmented tree to compute the branch decomposition
  if (computeBranchDecomposition && (computeRegularStructure != 1))
  {
    VTKM_LOG_S(vtkm::cont::LogLevel::Warn,
               "Regular structure is required for branch decomposition."
               " Disabling branch decomposition");
    computeBranchDecomposition = false;
  }


#ifdef ENABLE_SET_NUM_THREADS
  int numThreads = tbb::task_scheduler_init::default_num_threads();
  if (parser.hasOption("--numThreads"))
  {
    // Print warning about mismatch between the --numThreads and -d/--device opton
    VTKM_LOG_S_IF(vtkm::cont::LogLevel::Warn,
                  device != vtkm::cont::DeviceAdapterTagTBB,
                  "WARNING: Mismatch between --numThreads and -d/--device option."
                  "numThreads option requires the use of TBB as device. "
                  "Ignoring the numThread option.");
    // Set the number of threads to be used for TBB
    if (device == vtkm::cont::DeviceAdapterTagTBB)
    {
      numThreads = std::stoi(parser.getOption("--numThreads"));
      tbb::task_scheduler_init schedulerInit(numThreads);
    }
  }
#endif

  // Iso value selection parameters
  // Approach to be used to select contours based on the tree
  vtkm::Id contourType = 0;
  // Error away from critical point
  ValueType eps = 0.00001f;
  // Number of iso levels to be selected. By default we disable the isovalue selection.
  vtkm::Id numLevels = 0;
  // Number of components the tree should be simplified to
  vtkm::Id numComp = numLevels + 1;
  // Method to be used to compute the relevant iso values
  vtkm::Id contourSelectMethod = 0;
  bool usePersistenceSorter = true;
  if (parser.hasOption("--levels"))
    numLevels = std::stoi(parser.getOption("--levels"));
  if (parser.hasOption("--type"))
    contourType = std::stoi(parser.getOption("--type"));
  if (parser.hasOption("--eps"))
    eps = std::stof(parser.getOption("--eps"));
  if (parser.hasOption("--method"))
    contourSelectMethod = std::stoi(parser.getOption("--method"));
  if (parser.hasOption("--comp"))
    numComp = std::stoi(parser.getOption("--comp"));
  if (contourSelectMethod == 0)
    numComp = numLevels + 1;
  if (parser.hasOption("--useVolumeSorter"))
    usePersistenceSorter = false;
  if ((numLevels > 0) && (!computeBranchDecomposition))
  {
    VTKM_LOG_S(vtkm::cont::LogLevel::Warn,
               "Iso level selection only available when branch decomposition is enabled. "
               "Disabling iso value selection");
    numLevels = 0;
  }

  if (rank == 0 && (argc < 2 || parser.hasOption("--help") || parser.hasOption("-h")))
  {
    std::cout << "ContourTreeAugmented <options> <fileName>" << std::endl;
    std::cout << std::endl;
    std::cout << "<fileName>       Name of the input data file." << std::endl;
    std::cout << "The file is expected to be ASCII with either: " << std::endl;
    std::cout << "  - xdim ydim integers for 2D or" << std::endl;
    std::cout << "  - xdim ydim zdim integers for 3D" << std::endl;
    std::cout << "followed by vector data last dimension varying fastest" << std::endl;
    std::cout << std::endl;
    std::cout << "----------------------------- VTKM Options -----------------------------"
              << std::endl;
    std::cout << vtkm_config.Usage << std::endl;
    std::cout << std::endl;
    std::cout << "------------------------- Contour Tree Options -------------------------"
              << std::endl;
    std::cout << "Options: (Bool options are give via int, i.e. =0 for False and =1 for True)"
              << std::endl;
    std::cout << "--mc              Use marching cubes interpolation for contour tree calculation. "
                 "(Default=False)"
              << std::endl;
    std::cout << "--augmentTree     1 = compute the fully augmented contour tree (Default)"
              << std::endl;
    std::cout << "                  2 = compute the boundary augmented contour tree " << std::endl;
    std::cout << "                  0 = no augmentation. NOTE: When using MPI, local ranks use"
              << std::endl;
    std::cout << "                      boundary augmentation to support parallel merge of blocks"
              << std::endl;
    std::cout << "--branchDecomp    Compute the volume branch decomposition for the contour tree. "
                 "Requires --augmentTree (Default=True)"
              << std::endl;
    std::cout << "--printCT         Print the contour tree. (Default=False)" << std::endl;
#ifdef ENABLE_SET_NUM_THREADS
    std::cout << "--numThreads      Specifiy the number of threads to use. Available only with TBB."
              << std::endl;
#endif
    std::cout << std::endl;
    std::cout << "---------------------- Isovalue Selection Options ----------------------"
              << std::endl;
    std::cout << "Isovalue selection options: (require --branchDecomp=1 and augmentTree=1)"
              << std::endl;
    std::cout << "--levels=<int>  Number of iso-contour levels to be used (default=0, i.e., "
                 "disable isovalue computation)"
              << std::endl;
    std::cout << "--comp=<int>    Number of components the contour tree should be simplified to. "
                 "Only used if method==1. (default=0)"
              << std::endl;
    std::cout
      << "--eps=<float>   Floating point offset awary from the critical point. (default=0.00001)"
      << std::endl;
    std::cout << "--type=<int>    Approach to be used for selection of iso-values. 0=saddle+-eps; "
                 "1=mid point between saddle and extremum, 2=extremum+-eps. (default=0)"
              << std::endl;
    std::cout << "--method=<int>  Method used for selecting relevant iso-values. (default=0)"
              << std::endl;
    std::cout << std::endl;

#ifdef WITH_MPI
    MPI_Finalize();
#endif
    return EXIT_SUCCESS;
  }

  if (rank == 0)
  {
    VTKM_LOG_S(vtkm::cont::LogLevel::Info,
               std::endl
                 << "    ------------ Settings -----------"
                 << std::endl
                 << "    filename="
                 << filename
                 << std::endl
                 << "    device="
                 << device.GetName()
                 << std::endl
                 << "    mc="
                 << useMarchingCubes
                 << std::endl
                 << "    augmentTree="
                 << computeRegularStructure
                 << std::endl
                 << "    branchDecomp="
                 << computeBranchDecomposition
                 << std::endl
                 <<
#ifdef WITH_MPI
                 "    nblocks=" << numBlocks << std::endl
                 <<
#endif
#ifdef ENABLE_SET_NUM_THREADS
                 "    numThreads=" << numThreads << std::endl
                 <<
#endif
                 "    computeIsovalues=" << (numLevels > 0));
    VTKM_LOG_IF_S(vtkm::cont::LogLevel::Info,
                  numLevels > 0,
                  std::endl
                    << "    ------------ Settings Isolevel Selection -----------"
                    << std::endl
                    << "    levels="
                    << numLevels
                    << std::endl
                    << "    eps="
                    << eps
                    << std::endl
                    << "    comp"
                    << numComp
                    << std::endl
                    << "    type="
                    << contourType
                    << std::endl
                    << "    method="
                    << contourSelectMethod
                    << std::endl
                    << "    mc="
                    << useMarchingCubes
                    << std::endl
                    << "    use"
                    << (usePersistenceSorter ? "PersistenceSorter" : "VolumeSorter"));
  }
  currTime = totalTime.GetElapsedTime();
  vtkm::Float64 startUpTime = currTime - prevTime;
  prevTime = currTime;

// Redirect stdout to file if we are using MPI with Debugging
#ifdef WITH_MPI
#ifdef DEBUG_PRINT
  // From https://www.unix.com/302983597-post2.html
  char* cstr_filename = new char[15];
  snprintf(cstr_filename, sizeof(filename), "cout_%d.log", rank);
  int out = open(cstr_filename, O_RDWR | O_CREAT | O_APPEND, 0600);
  if (-1 == out)
  {
    perror("opening cout.log");
    return 255;
  }

  snprintf(cstr_filename, sizeof(cstr_filename), "cerr_%d.log", rank);
  int err = open(cstr_filename, O_RDWR | O_CREAT | O_APPEND, 0600);
  if (-1 == err)
  {
    perror("opening cerr.log");
    return 255;
  }

  int save_out = dup(fileno(stdout));
  int save_err = dup(fileno(stderr));

  if (-1 == dup2(out, fileno(stdout)))
  {
    perror("cannot redirect stdout");
    return 255;
  }
  if (-1 == dup2(err, fileno(stderr)))
  {
    perror("cannot redirect stderr");
    return 255;
  }

  delete[] cstr_filename;
#endif
#endif

  ///////////////////////////////////////////////
  // Read the input data
  ///////////////////////////////////////////////
  std::ifstream inFile(filename);
  if (inFile.bad())
    return 0;

  // Read the dimensions of the mesh, i.e,. number of elementes in x, y, and z
  std::vector<std::size_t> dims;
  std::string line;
  getline(inFile, line);
  std::istringstream linestream(line);
  std::size_t dimVertices;
  while (linestream >> dimVertices)
  {
    dims.push_back(dimVertices);
  }

  // Compute the number of vertices, i.e., xdim * ydim * zdim
  unsigned short nDims = static_cast<unsigned short>(dims.size());
<<<<<<< HEAD
  std::size_t numVertices = static_cast<std::size_t>(
    std::accumulate(dims.begin(), dims.end(), 1, std::multiplies<std::size_t>()));
=======
  std::size_t nVertices = static_cast<std::size_t>(
    std::accumulate(dims.begin(), dims.end(), std::size_t(1), std::multiplies<std::size_t>()));
>>>>>>> a0f7304e

  // Print the mesh metadata
  if (rank == 0)
  {
    VTKM_LOG_S(vtkm::cont::LogLevel::Info,
               std::endl
                 << "    ---------------- Input Mesh Properties --------------"
                 << std::endl
                 << "    Number of dimensions: "
                 << nDims
                 << std::endl
                 << "    Number of mesh vertices: "
                 << numVertices
                 << std::endl);
  }

  // Check for fatal input errors
  // Check the the number of dimensiosn is either 2D or 3D
  bool invalidNumDimensions = (nDims < 2 || nDims > 3);
  // Check if marching cubes is enabled for non 3D data
  bool invalidMCOption = (useMarchingCubes && nDims != 3);
  // Log any errors if found on rank 0
  VTKM_LOG_IF_S(vtkm::cont::LogLevel::Error,
                invalidNumDimensions && (rank == 0),
                "The input mesh is " << nDims << "D. "
                                                 "The input data must be either 2D or 3D.");
  VTKM_LOG_IF_S(
    vtkm::cont::LogLevel::Error,
    invalidMCOption && (rank == 0),
    "The input mesh is " << nDims << "D. "
                         << "Contour tree using marching cubes is only supported for 3D data.");
  // If we found any errors in the setttings than finalize MPI and exit the execution
  if (invalidNumDimensions || invalidMCOption)
  {
#ifdef WITH_MPI
    MPI_Finalize();
#endif
    return EXIT_SUCCESS;
  }

  // Read data
  std::vector<ValueType> values(numVertices);
  for (std::size_t vertex = 0; vertex < numVertices; ++vertex)
  {
    inFile >> values[vertex];
  }

  // finish reading the data
  inFile.close();

  currTime = totalTime.GetElapsedTime();
  vtkm::Float64 dataReadTime = currTime - prevTime;
  prevTime = currTime;

  vtkm::cont::DataSetBuilderUniform dsb;
#ifndef WITH_MPI                 // construct regular, single-block VTK-M input dataset
  vtkm::cont::DataSet inDataSet; // Single block dataset
  {
    // build the input dataset
    // 2D data
    if (nDims == 2)
    {
      vtkm::Id2 vdims;
      vdims[0] = static_cast<vtkm::Id>(dims[1]);
      vdims[1] = static_cast<vtkm::Id>(dims[0]);
      inDataSet = dsb.Create(vdims);
    }
    // 3D data
    else
    {
      vtkm::Id3 vdims;
      vdims[0] = static_cast<vtkm::Id>(dims[1]);
      vdims[1] = static_cast<vtkm::Id>(dims[0]);
      vdims[2] = static_cast<vtkm::Id>(dims[2]);
      inDataSet = dsb.Create(vdims);
    }
    vtkm::cont::DataSetFieldAdd dsf;
    dsf.AddPointField(inDataSet, "values", values);
  }
#else  // Create a multi-block dataset for multi-block DIY-paralle processing
  vtkm::cont::PartitionedDataSet inDataSet; // Partitioned variant of the input dataset
  vtkm::Id3 blocksPerDim =
    nDims == 3 ? vtkm::Id3(1, 1, numBlocks) : vtkm::Id3(1, numBlocks, 1); // Decompose the data into
  vtkm::Id3 globalSize = nDims == 3 ? vtkm::Id3(static_cast<vtkm::Id>(dims[0]),
                                                static_cast<vtkm::Id>(dims[1]),
                                                static_cast<vtkm::Id>(dims[2]))
                                    : vtkm::Id3(static_cast<vtkm::Id>(dims[0]),
                                                static_cast<vtkm::Id>(dims[1]),
                                                static_cast<vtkm::Id>(0));
  vtkm::cont::ArrayHandle<vtkm::Id3> localBlockIndices;
  vtkm::cont::ArrayHandle<vtkm::Id3> localBlockOrigins;
  vtkm::cont::ArrayHandle<vtkm::Id3> localBlockSizes;
  localBlockIndices.Allocate(blocksPerRank);
  localBlockOrigins.Allocate(blocksPerRank);
  localBlockSizes.Allocate(blocksPerRank);
  auto localBlockIndicesPortal = localBlockIndices.GetPortalControl();
  auto localBlockOriginsPortal = localBlockOrigins.GetPortalControl();
  auto localBlockSizesPortal = localBlockSizes.GetPortalControl();

  {
    vtkm::Id lastDimSize =
      (nDims == 2) ? static_cast<vtkm::Id>(dims[1]) : static_cast<vtkm::Id>(dims[2]);
    if (size > (lastDimSize / 2.))
    {
      VTKM_LOG_IF_S(vtkm::cont::LogLevel::Error,
                    rank == 0,
                    "Number of ranks to large for data. Use " << lastDimSize / 2
                                                              << "or fewer ranks");
      MPI_Finalize();
      return EXIT_FAILURE;
    }
    vtkm::Id standardBlockSize = (vtkm::Id)(lastDimSize / numBlocks);
    vtkm::Id blockSize = standardBlockSize;
    vtkm::Id blockSliceSize =
      nDims == 2 ? static_cast<vtkm::Id>(dims[0]) : static_cast<vtkm::Id>((dims[0] * dims[1]));
    vtkm::Id blockNumValues = blockSize * blockSliceSize;

    vtkm::Id startBlock = blocksPerRank * rank;
    vtkm::Id endBlock = startBlock + blocksPerRank;
    for (vtkm::Id blockIndex = startBlock; blockIndex < endBlock; ++blockIndex)
    {
      vtkm::Id localBlockIndex = blockIndex - startBlock;
      vtkm::Id blockStart = blockIndex * blockNumValues;
      vtkm::Id blockEnd = blockStart + blockNumValues;
      if (blockIndex < (numBlocks - 1)) // add overlap between regions
      {
        blockEnd += blockSliceSize;
      }
      else
      {
        blockEnd = lastDimSize * blockSliceSize;
      }
      vtkm::Id currBlockSize = (vtkm::Id)((blockEnd - blockStart) / blockSliceSize);

      vtkm::cont::DataSet ds;

      // 2D data
      if (nDims == 2)
      {
        vtkm::Id2 vdims;
        vdims[0] = static_cast<vtkm::Id>(currBlockSize);
        vdims[1] = static_cast<vtkm::Id>(dims[0]);
        vtkm::Vec<ValueType, 2> origin(0, blockIndex * blockSize);
        vtkm::Vec<ValueType, 2> spacing(1, 1);
        ds = dsb.Create(vdims, origin, spacing);

        localBlockIndicesPortal.Set(localBlockIndex, vtkm::Id3(blockIndex, 0, 0));
        localBlockOriginsPortal.Set(localBlockIndex,
                                    vtkm::Id3((blockStart / blockSliceSize), 0, 0));
        localBlockSizesPortal.Set(localBlockIndex,
                                  vtkm::Id3(currBlockSize, static_cast<vtkm::Id>(dims[0]), 0));
      }
      // 3D data
      else
      {
        vtkm::Id3 vdims;
        vdims[0] = static_cast<vtkm::Id>(dims[0]);
        vdims[1] = static_cast<vtkm::Id>(dims[1]);
        vdims[2] = static_cast<vtkm::Id>(currBlockSize);
        vtkm::Vec<ValueType, 3> origin(0, 0, (blockIndex * blockSize));
        vtkm::Vec<ValueType, 3> spacing(1, 1, 1);
        ds = dsb.Create(vdims, origin, spacing);

        localBlockIndicesPortal.Set(localBlockIndex, vtkm::Id3(0, 0, blockIndex));
        localBlockOriginsPortal.Set(localBlockIndex,
                                    vtkm::Id3(0, 0, (blockStart / blockSliceSize)));
        localBlockSizesPortal.Set(
          localBlockIndex,
          vtkm::Id3(static_cast<vtkm::Id>(dims[0]), static_cast<vtkm::Id>(dims[1]), currBlockSize));
      }

      std::vector<vtkm::Float32> subValues((values.begin() + blockStart),
                                           (values.begin() + blockEnd));

      vtkm::cont::DataSetFieldAdd dsf;
      dsf.AddPointField(ds, "values", subValues);
      inDataSet.AppendPartition(ds);
    }
  }
#endif // WITH_MPI construct input dataset

  currTime = totalTime.GetElapsedTime();
  vtkm::Float64 buildDatasetTime = currTime - prevTime;
  prevTime = currTime;

  // Convert the mesh of values into contour tree, pairs of vertex ids
  vtkm::filter::ContourTreeAugmented filter(useMarchingCubes, computeRegularStructure);

#ifdef WITH_MPI
  filter.SetSpatialDecomposition(
    blocksPerDim, globalSize, localBlockIndices, localBlockOrigins, localBlockSizes);
#endif
  filter.SetActiveField("values");

  // Execute the contour tree analysis. NOTE: If MPI is used the result  will be
  // a vtkm::cont::PartitionedDataSet instead of a vtkm::cont::DataSet
  auto result = filter.Execute(inDataSet);

  currTime = totalTime.GetElapsedTime();
  vtkm::Float64 computeContourTreeTime = currTime - prevTime;
  prevTime = currTime;

  ////////////////////////////////////////////
  // Compute the branch decomposition
  ////////////////////////////////////////////
  if (rank == 0 && computeBranchDecomposition && computeRegularStructure)
  {
    // Time branch decompostion
    vtkm::cont::Timer branchDecompTimer;
    branchDecompTimer.Start();
    // compute the volume for each hyperarc and superarc
    ctaug_ns::IdArrayType superarcIntrinsicWeight;
    ctaug_ns::IdArrayType superarcDependentWeight;
    ctaug_ns::IdArrayType supernodeTransferWeight;
    ctaug_ns::IdArrayType hyperarcDependentWeight;
    ctaug_ns::ProcessContourTree::ComputeVolumeWeights(filter.GetContourTree(),
                                                       filter.GetNumIterations(),
                                                       superarcIntrinsicWeight,  // (output)
                                                       superarcDependentWeight,  // (output)
                                                       supernodeTransferWeight,  // (output)
                                                       hyperarcDependentWeight); // (output)
    // Record the timings for the branch decomposition
    std::stringstream timingsStream; // Use a string stream to log in one message
    timingsStream << std::endl;
    timingsStream << "    --------------- Branch Decomposition Timings " << rank
                  << " --------------" << std::endl;
    timingsStream << "    " << std::setw(38) << std::left << "Compute Volume Weights"
                  << ": " << branchDecompTimer.GetElapsedTime() << " seconds" << std::endl;
    branchDecompTimer.Start();

    // compute the branch decomposition by volume
    ctaug_ns::IdArrayType whichBranch;
    ctaug_ns::IdArrayType branchMinimum;
    ctaug_ns::IdArrayType branchMaximum;
    ctaug_ns::IdArrayType branchSaddle;
    ctaug_ns::IdArrayType branchParent;
    ctaug_ns::ProcessContourTree::ComputeVolumeBranchDecomposition(filter.GetContourTree(),
                                                                   superarcDependentWeight,
                                                                   superarcIntrinsicWeight,
                                                                   whichBranch,   // (output)
                                                                   branchMinimum, // (output)
                                                                   branchMaximum, // (output)
                                                                   branchSaddle,  // (output)
                                                                   branchParent); // (output)
    // Record and log the branch decompostion timings
    timingsStream << "    " << std::setw(38) << std::left << "Compute Volume Branch Decomposition"
                  << ": " << branchDecompTimer.GetElapsedTime() << " seconds" << std::endl;
    VTKM_LOG_S(vtkm::cont::LogLevel::Info, timingsStream.str());

    //----main branch decompostion end
    //----Isovalue seleciton start
    if (numLevels > 0) // if compute isovalues
    {
// Get the data values for computing the explicit branch decomposition
// TODO Can we cast the handle we get from GetData() instead of doing a CopyTo?
#ifdef WITH_MPI
      vtkm::cont::ArrayHandle<ValueType> dataField;
      result.GetPartitions()[0].GetField(0).GetData().CopyTo(dataField);
      bool dataFieldIsSorted = true;
#else
      vtkm::cont::ArrayHandle<ValueType> dataField;
      inDataSet.GetField(0).GetData().CopyTo(dataField);
      bool dataFieldIsSorted = false;
#endif

      // create explicit representation of the branch decompostion from the array representation
      BranchType* branchDecompostionRoot =
        ctaug_ns::ProcessContourTree::ComputeBranchDecomposition<ValueType>(
          filter.GetContourTree().Superparents,
          filter.GetContourTree().Supernodes,
          whichBranch,
          branchMinimum,
          branchMaximum,
          branchSaddle,
          branchParent,
          filter.GetSortOrder(),
          dataField,
          dataFieldIsSorted);

#ifdef DEBUG_PRINT
      branchDecompostionRoot->PrintBranchDecomposition(std::cout);
#endif

      // Simplify the contour tree of the branch decompostion
      branchDecompostionRoot->SimplifyToSize(numComp, usePersistenceSorter);

      // Compute the relevant iso-values
      std::vector<ValueType> isoValues;
      switch (contourSelectMethod)
      {
        default:
        case 0:
        {
          branchDecompostionRoot->GetRelevantValues(static_cast<int>(contourType), eps, isoValues);
        }
        break;
        case 1:
        {
          vtkm::worklet::contourtree_augmented::process_contourtree_inc::PiecewiseLinearFunction<
            ValueType>
            plf;
          branchDecompostionRoot->AccumulateIntervals(static_cast<int>(contourType), eps, plf);
          isoValues = plf.nLargest(static_cast<unsigned int>(numLevels));
        }
        break;
      }

      // Print the compute iso values
      std::stringstream isoStream; // Use a string stream to log in one message
      isoStream << std::endl;
      isoStream << "    ------------------- Isovalue Suggestions --------------------" << std::endl;
      std::sort(isoValues.begin(), isoValues.end());
      isoStream << "    Isovalues: ";
      for (ValueType val : isoValues)
      {
        isoStream << val << " ";
      }
      isoStream << std::endl;
      // Unique isovalues
      std::vector<ValueType>::iterator it = std::unique(isoValues.begin(), isoValues.end());
      isoValues.resize(static_cast<std::size_t>(std::distance(isoValues.begin(), it)));
      isoStream << "    Unique Isovalues (" << isoValues.size() << "):";
      for (ValueType val : isoValues)
      {
        isoStream << val << " ";
      }
      VTKM_LOG_S(vtkm::cont::LogLevel::Info, isoStream.str());
    } //end if compute isovalue
  }

  currTime = totalTime.GetElapsedTime();
  vtkm::Float64 computeBranchDecompTime = currTime - prevTime;
  prevTime = currTime;

  //vtkm::cont::Field resultField =  result.GetField();
  //vtkm::cont::ArrayHandle<vtkm::Pair<vtkm::Id, vtkm::Id> > saddlePeak;
  //resultField.GetData().CopyTo(saddlePeak);

  // Dump out contour tree for comparison
  if (rank == 0 && printContourTree)
  {
    std::cout << "Contour Tree" << std::endl;
    std::cout << "============" << std::endl;
    ctaug_ns::EdgePairArray saddlePeak;
    ctaug_ns::ProcessContourTree::CollectSortedSuperarcs(
      filter.GetContourTree(), filter.GetSortOrder(), saddlePeak);
    ctaug_ns::PrintEdgePairArray(saddlePeak);
  }

#ifdef WITH_MPI
  // Force a simple round-robin on the ranks for the summary prints. Its not perfect for MPI but
  // it works well enough to sort the summaries from the ranks for small-scale debugging.
  if (rank > 0)
  {
    int temp;
    MPI_Status status;
    MPI_Recv(&temp, 1, MPI_INT, (rank - 1), 0, comm, &status);
  }
#endif
  currTime = totalTime.GetElapsedTime();
  VTKM_LOG_S(vtkm::cont::LogLevel::Info,
             std::endl
               << "    -------------------------- Totals "
               << rank
               << " -----------------------------"
               << std::endl
               << std::setw(42)
               << std::left
               << "    Start-up"
               << ": "
               << startUpTime
               << " seconds"
               << std::endl
               << std::setw(42)
               << std::left
               << "    Data Read"
               << ": "
               << dataReadTime
               << " seconds"
               << std::endl
               << std::setw(42)
               << std::left
               << "    Build VTKM Dataset"
               << ": "
               << buildDatasetTime
               << " seconds"
               << std::endl
               << std::setw(42)
               << std::left
               << "    Compute Contour Tree"
               << ": "
               << computeContourTreeTime
               << " seconds"
               << std::endl
               << std::setw(42)
               << std::left
               << "    Compute Branch Decomposition"
               << ": "
               << computeBranchDecompTime
               << " seconds"
               << std::endl
               << std::setw(42)
               << std::left
               << "    Total Time"
               << ": "
               << currTime
               << " seconds");

  const ctaug_ns::ContourTree& ct = filter.GetContourTree();
  VTKM_LOG_S(vtkm::cont::LogLevel::Info,
             std::endl
               << "    ---------------- Contour Tree Array Sizes ---------------------"
               << std::endl
               << std::setw(42)
               << std::left
               << "    #Nodes"
               << ": "
               << ct.Nodes.GetNumberOfValues()
               << std::endl
               << std::setw(42)
               << std::left
               << "    #Arcs"
               << ": "
               << ct.Arcs.GetNumberOfValues()
               << std::endl
               << std::setw(42)
               << std::left
               << "    #Superparents"
               << ": "
               << ct.Superparents.GetNumberOfValues()
               << std::endl
               << std::setw(42)
               << std::left
               << "    #Superarcs"
               << ": "
               << ct.Superarcs.GetNumberOfValues()
               << std::endl
               << std::setw(42)
               << std::left
               << "    #Supernodes"
               << ": "
               << ct.Supernodes.GetNumberOfValues()
               << std::endl
               << std::setw(42)
               << std::left
               << "    #Hyperparents"
               << ": "
               << ct.Hyperparents.GetNumberOfValues()
               << std::endl
               << std::setw(42)
               << std::left
               << "    #WhenTransferred"
               << ": "
               << ct.WhenTransferred.GetNumberOfValues()
               << std::endl
               << std::setw(42)
               << std::left
               << "    #Hypernodes"
               << ": "
               << ct.Hypernodes.GetNumberOfValues()
               << std::endl
               << std::setw(42)
               << std::left
               << "    #Hyperarcs"
               << ": "
               << ct.Hyperarcs.GetNumberOfValues()
               << std::endl);
  // Flush ouput streams just to make sure everything has been logged (in particular when using MPI)
  std::cout << std::flush;
  std::cerr << std::flush;

#ifdef WITH_MPI
  // Let the next rank know that it is time to print their summary.
  if (rank < (size - 1))
  {
    int message = 1;
    MPI_Send(&message, 1, MPI_INT, (rank + 1), 0, comm);
  }
#endif

#ifdef WITH_MPI
  MPI_Finalize();
#endif
  return EXIT_SUCCESS;
}<|MERGE_RESOLUTION|>--- conflicted
+++ resolved
@@ -461,13 +461,8 @@
 
   // Compute the number of vertices, i.e., xdim * ydim * zdim
   unsigned short nDims = static_cast<unsigned short>(dims.size());
-<<<<<<< HEAD
   std::size_t numVertices = static_cast<std::size_t>(
-    std::accumulate(dims.begin(), dims.end(), 1, std::multiplies<std::size_t>()));
-=======
-  std::size_t nVertices = static_cast<std::size_t>(
     std::accumulate(dims.begin(), dims.end(), std::size_t(1), std::multiplies<std::size_t>()));
->>>>>>> a0f7304e
 
   // Print the mesh metadata
   if (rank == 0)
