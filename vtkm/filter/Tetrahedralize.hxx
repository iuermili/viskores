//============================================================================
//  Copyright (c) Kitware, Inc.
//  All rights reserved.
//  See LICENSE.txt for details.
//  This software is distributed WITHOUT ANY WARRANTY; without even
//  the implied warranty of MERCHANTABILITY or FITNESS FOR A PARTICULAR
//  PURPOSE.  See the above copyright notice for more information.
//
//  Copyright 2014 Sandia Corporation.
//  Copyright 2014 UT-Battelle, LLC.
//  Copyright 2014 Los Alamos National Security.
//
//  Under the terms of Contract DE-AC04-94AL85000 with Sandia Corporation,
//  the U.S. Government retains certain rights in this software.
//
//  Under the terms of Contract DE-AC52-06NA25396 with Los Alamos National
//  Laboratory (LANL), the U.S. Government retains certain rights in
//  this software.
//============================================================================

#include <vtkm/worklet/DispatcherMapField.h>

namespace
{

template<typename DeviceAdapter>
class DeduceCellSet 
{
  mutable vtkm::worklet::Tetrahedralize Worklet;
<<<<<<< HEAD
  mutable vtkm::cont::CellSetSingleType<> OutCellSet;
=======
  vtkm::cont::CellSetSingleType<> &OutCellSet;
>>>>>>> 354849d1

public:
  DeduceCellSet(vtkm::worklet::Tetrahedralize worklet,
                vtkm::cont::CellSetSingleType<>& outCellSet) :
    Worklet(worklet),
    OutCellSet(outCellSet)
  {}

  template<typename CellSetType>
  void operator()(const CellSetType& cellset ) const
  {
     this->OutCellSet = Worklet.Run(cellset, DeviceAdapter());
  }
};

}

namespace vtkm {
namespace filter {

//-----------------------------------------------------------------------------
inline VTKM_CONT
Tetrahedralize::Tetrahedralize():
  vtkm::filter::FilterDataSet<Tetrahedralize>(),
  Worklet()
{
}

//-----------------------------------------------------------------------------
template<typename DerivedPolicy,
         typename DeviceAdapter>
inline VTKM_CONT
vtkm::filter::ResultDataSet Tetrahedralize::DoExecute(
                                                 const vtkm::cont::DataSet& input,
                                                 const vtkm::filter::PolicyBase<DerivedPolicy>& policy,
                                                 const DeviceAdapter& device)
{
  const vtkm::cont::DynamicCellSet& cells =
                  input.GetCellSet(this->GetActiveCellSetIndex());

  vtkm::cont::CellSetSingleType<> outCellSet;
  DeduceCellSet<DeviceAdapter> tetrahedralize(this->Worklet, outCellSet);

  vtkm::cont::CastAndCall(vtkm::filter::ApplyPolicy(cells, policy),
                          tetrahedralize);

  // create the output dataset
  vtkm::cont::DataSet output;
  output.AddCellSet(outCellSet);
  output.AddCoordinateSystem(input.GetCoordinateSystem(this->GetActiveCoordinateSystemIndex()) );

  return vtkm::filter::ResultDataSet(output);
}

//-----------------------------------------------------------------------------
template<typename T,
         typename StorageType,
         typename DerivedPolicy,
         typename DeviceAdapter>
inline VTKM_CONT
bool Tetrahedralize::DoMapField(
                           vtkm::filter::ResultDataSet& result,
                           const vtkm::cont::ArrayHandle<T, StorageType>& input,
                           const vtkm::filter::FieldMetadata& fieldMeta,
                           const vtkm::filter::PolicyBase<DerivedPolicy>&,
                           const DeviceAdapter& device)
{
  // point data is copied as is because it was not collapsed
  if(fieldMeta.IsPointField())
  {
    result.GetDataSet().AddField(fieldMeta.AsField(input));
    return true;
  }
  
  // cell data must be scattered to the cells created per input cell
  if(fieldMeta.IsCellField())
  {
    vtkm::cont::ArrayHandle<T, StorageType> output =
        this->Worklet.ProcessField(input, device);

    result.GetDataSet().AddField(fieldMeta.AsField(output));
    return true;
  }

  return false;
}

}
}<|MERGE_RESOLUTION|>--- conflicted
+++ resolved
@@ -27,11 +27,7 @@
 class DeduceCellSet 
 {
   mutable vtkm::worklet::Tetrahedralize Worklet;
-<<<<<<< HEAD
-  mutable vtkm::cont::CellSetSingleType<> OutCellSet;
-=======
   vtkm::cont::CellSetSingleType<> &OutCellSet;
->>>>>>> 354849d1
 
 public:
   DeduceCellSet(vtkm::worklet::Tetrahedralize worklet,
