##============================================================================
##  Copyright (c) Kitware, Inc.
##  All rights reserved.
##  See LICENSE.txt for details.
##
##  This software is distributed WITHOUT ANY WARRANTY; without even
##  the implied warranty of MERCHANTABILITY or FITNESS FOR A PARTICULAR
##  PURPOSE.  See the above copyright notice for more information.
##============================================================================

vtkm_add_instantiations(ContourInstantiations FILTER Contour)
vtkm_add_instantiations(GradientInstantiations FILTER Gradient)

vtkm_add_instantiations(ClipWithFieldInstantiations
  FILTER ClipWithField
  INSTANTIATIONS_FILE ClipWithFieldExternInstantiations.h
  )

vtkm_add_instantiations(ClipWithImplicitFunctionInstantiations
  FILTER ClipWithImplicitFunction
  INSTANTIATIONS_FILE ClipWithImplicitFunctionExternInstantiations.h
  )

set(deprecated_headers
<<<<<<< HEAD
  CellSetConnectivity.h
  ImageConnectivity.h
  )

vtkm_declare_headers(${deprecated_headers})

set(common_headers
  CellAverage.h
  CellMeasures.h
=======
>>>>>>> cc7db862
  CleanGrid.h
  DotProduct.h
  Entropy.h
  ExternalFaces.h
  ExtractGeometry.h
  ExtractPoints.h
  ExtractStructured.h
  GenerateIds.h
  GhostCellRemove.h
  Histogram.h
  Mask.h
  MaskPoints.h
  NDEntropy.h
  NDHistogram.h
  ParticleDensityCloudInCell.h
  ParticleDensityNearestGridPoint.h
  Threshold.h
  ThresholdPoints.h
  )

vtkm_declare_headers(${deprecated_headers})

set(common_headers
  CellAverage.h
  CellMeasures.h
  FieldMetadata.h
  FilterCell.h
  FilterDataSet.h
  FilterDataSetWithField.h
  FilterField.h
  Filter.h
  FilterParticleAdvection.h
  FilterTemporalParticleAdvection.h
  FilterTraits.h
  PolicyBase.h
  PolicyDefault.h
  TaskQueue.h
  Instantiations.h
  )

set(common_header_template_sources
  CellAverage.hxx
  CellMeasures.hxx
  FilterDataSet.hxx
  FilterDataSetWithField.hxx
  FilterField.hxx
  Filter.hxx
  FilterParticleAdvection.hxx
  FilterTemporalParticleAdvection.hxx
  PointAverage.hxx
  )

set(common_sources_device
  CellAverage.cxx
  PointAverage.cxx
)

set(extra_headers
  AmrArrays.h
  ClipWithField.h
  ClipWithImplicitFunction.h
  ComputeMoments.h
  CoordinateSystemTransform.h
  CreateResult.h
  CrossProduct.h
  FieldSelection.h
  FieldToColors.h
  GhostCellClassify.h
<<<<<<< HEAD
  GhostCellRemove.h
  Histogram.h
=======
  ImageConnectivity.h
>>>>>>> cc7db862
  ImageDifference.h
  ImageMedian.h
  Lagrangian.h
  LagrangianStructures.h
  MeshQuality.h
  MIRFilter.h
  ParticleAdvection.h
  Pathline.h
  PathParticle.h
  PointAverage.h
  PointElevation.h
  PointTransform.h
  Probe.h
  SplitSharpEdges.h
  Streamline.h
  StreamSurface.h
  SurfaceNormals.h
  Tetrahedralize.h
  Triangulate.h
  Tube.h
  VectorMagnitude.h
  VertexClustering.h
  WarpScalar.h
  WarpVector.h
  ZFPCompressor1D.h
  ZFPCompressor2D.h
  ZFPCompressor3D.h
  ZFPDecompressor1D.h
  ZFPDecompressor2D.h
  ZFPDecompressor3D.h
  )

set(extra_header_template_sources
  AmrArrays.hxx
  ClipWithField.hxx
  ClipWithImplicitFunction.hxx
  ClipWithFieldExternInstantiations.h
  ClipWithImplicitFunctionExternInstantiations.h
  ComputeMoments.hxx
  CoordinateSystemTransform.hxx
  CrossProduct.hxx
  FieldToColors.hxx
  GhostCellClassify.hxx
<<<<<<< HEAD
  Histogram.hxx
=======
  ImageConnectivity.hxx
>>>>>>> cc7db862
  ImageDifference.hxx
  ImageMedian.hxx
  Lagrangian.hxx
  LagrangianStructures.hxx
  MeshQuality.hxx
  MIRFilter.hxx
  ParticleAdvection.hxx
  Pathline.hxx
  PathParticle.hxx
  PointElevation.hxx
  PointTransform.hxx
  Probe.hxx
  SplitSharpEdges.hxx
  Streamline.hxx
  StreamSurface.hxx
  SurfaceNormals.hxx
  Tetrahedralize.hxx
  Triangulate.hxx
  Tube.hxx
  VectorMagnitude.hxx
  VertexClustering.hxx
  WarpScalar.hxx
  WarpVector.hxx
  ZFPCompressor1D.hxx
  ZFPCompressor2D.hxx
  ZFPCompressor3D.hxx
  ZFPDecompressor1D.hxx
  ZFPDecompressor2D.hxx
  ZFPDecompressor3D.hxx
  )

set(extra_sources_device
  ${ClipWithFieldInstantiations}
  ${ClipWithImplicitFunctionInstantiations}
  VectorMagnitude.cxx
  particleadvection/Messenger.cxx
  particleadvection/ParticleMessenger.cxx
)

set(contour_headers
  Contour.h
  ContourTreeUniformAugmented.h
  ContourTreeUniformDistributed.h
  ContourTreeUniform.h
  Slice.h
  )

set(contour_header_template_sources
  Contour.hxx
  ContourTreeUniformAugmented.hxx
  ContourTreeUniformDistributed.hxx
  ContourTreeUniform.hxx
  Slice.hxx
  )

set(contour_sources_device
  Contour.cxx
  ${ContourInstantiations}
  Slice.cxx
  )

set(gradient_headers
  Gradient.h
  )

set(gradient_header_template_sources
  Gradient.hxx
  )

set(gradient_sources_device
  ${GradientInstantiations}
  )

vtkm_pyexpander_generated_file(ClipWithFieldExternInstantiations.h)
vtkm_pyexpander_generated_file(ClipWithImplicitFunctionExternInstantiations.h)

set(core_headers
  NewFilter.h
  NewFilterField.h
  MapFieldMergeAverage.h
  MapFieldPermutation.h
  )
set(core_sources
  NewFilterField.cxx
  )
set(core_sources_device
  MapFieldMergeAverage.cxx
  MapFieldPermutation.cxx
  NewFilter.cxx
  )

vtkm_library(
  NAME vtkm_filter_core
  HEADERS ${core_headers}
  SOURCES ${core_sources}
  DEVICE_SOURCES ${core_sources_device}
  USE_VTKM_JOB_POOL
)

add_library(vtkm_filter INTERFACE)

vtkm_library(
  NAME vtkm_filter_common
  TEMPLATE_SOURCES ${common_header_template_sources}
  HEADERS ${common_headers}
  DEVICE_SOURCES ${common_sources_device}
  USE_VTKM_JOB_POOL
  )

vtkm_library(
  NAME vtkm_filter_extra
  TEMPLATE_SOURCES ${extra_header_template_sources}
  HEADERS ${extra_headers}
  DEVICE_SOURCES ${extra_sources_device}
  USE_VTKM_JOB_POOL
  )

vtkm_library(
  NAME vtkm_filter_contour
  TEMPLATE_SOURCES ${contour_header_template_sources}
  HEADERS ${contour_headers}
  DEVICE_SOURCES ${contour_sources_device}
  USE_VTKM_JOB_POOL
  )

vtkm_library(
  NAME vtkm_filter_gradient
  TEMPLATE_SOURCES ${gradient_header_template_sources}
  HEADERS ${gradient_headers}
  DEVICE_SOURCES ${gradient_sources_device}
  USE_VTKM_JOB_POOL
  )

set_target_properties(
  vtkm_filter_common
  vtkm_filter_core
  vtkm_filter_extra
  vtkm_filter_contour
  vtkm_filter_gradient
  PROPERTIES
  UNITY_BUILD ON
  UNITY_BUILD_MODE BATCH
  )

target_link_libraries(vtkm_filter_common PUBLIC vtkm_filter_core vtkm_worklet) # TODO: deprecate vtkm_filter_common
target_link_libraries(vtkm_filter_core PUBLIC vtkm_cont vtkm_worklet)
target_link_libraries(vtkm_filter_extra PUBLIC vtkm_filter_common)
target_link_libraries(vtkm_filter_contour PUBLIC vtkm_filter_common)
target_link_libraries(vtkm_filter_gradient PUBLIC vtkm_filter_common)
if (VTKm_ENABLE_MPI)
  target_link_libraries(vtkm_filter_common PUBLIC MPI::MPI_CXX)
  target_link_libraries(vtkm_filter_extra PUBLIC MPI::MPI_CXX)
  target_link_libraries(vtkm_filter_contour PUBLIC MPI::MPI_CXX)
  target_link_libraries(vtkm_filter_gradient PUBLIC MPI::MPI_CXX)
endif()
target_link_libraries(vtkm_filter PUBLIC INTERFACE
  vtkm_filter_extra
  vtkm_filter_contour
  vtkm_filter_gradient
  vtkm_filter_common
  vtkm_filter_core
  )

install(TARGETS vtkm_filter EXPORT ${VTKm_EXPORT_NAME})

add_subdirectory(clean_grid)
<<<<<<< HEAD
add_subdirectory(connected_components)
=======
add_subdirectory(density_estimate)
>>>>>>> cc7db862
add_subdirectory(entity_extraction)
add_subdirectory(internal)
add_subdirectory(particleadvection)
add_subdirectory(field_transform)
add_subdirectory(vector_calculus)

#-- -- -- -- -- -- -- -- -- -- -- -- -- -- -- -- -- -- -- -- -- -- -- -- -- -- -- -- -- -- -- -- -- -- -- -- -- -- -
if (VTKm_ENABLE_TESTING)
  add_subdirectory(testing)
endif ()<|MERGE_RESOLUTION|>--- conflicted
+++ resolved
@@ -22,18 +22,7 @@
   )
 
 set(deprecated_headers
-<<<<<<< HEAD
   CellSetConnectivity.h
-  ImageConnectivity.h
-  )
-
-vtkm_declare_headers(${deprecated_headers})
-
-set(common_headers
-  CellAverage.h
-  CellMeasures.h
-=======
->>>>>>> cc7db862
   CleanGrid.h
   DotProduct.h
   Entropy.h
@@ -44,6 +33,7 @@
   GenerateIds.h
   GhostCellRemove.h
   Histogram.h
+  ImageConnectivity.h
   Mask.h
   MaskPoints.h
   NDEntropy.h
@@ -102,12 +92,7 @@
   FieldSelection.h
   FieldToColors.h
   GhostCellClassify.h
-<<<<<<< HEAD
-  GhostCellRemove.h
-  Histogram.h
-=======
   ImageConnectivity.h
->>>>>>> cc7db862
   ImageDifference.h
   ImageMedian.h
   Lagrangian.h
@@ -151,11 +136,6 @@
   CrossProduct.hxx
   FieldToColors.hxx
   GhostCellClassify.hxx
-<<<<<<< HEAD
-  Histogram.hxx
-=======
-  ImageConnectivity.hxx
->>>>>>> cc7db862
   ImageDifference.hxx
   ImageMedian.hxx
   Lagrangian.hxx
@@ -322,11 +302,8 @@
 install(TARGETS vtkm_filter EXPORT ${VTKm_EXPORT_NAME})
 
 add_subdirectory(clean_grid)
-<<<<<<< HEAD
 add_subdirectory(connected_components)
-=======
 add_subdirectory(density_estimate)
->>>>>>> cc7db862
 add_subdirectory(entity_extraction)
 add_subdirectory(internal)
 add_subdirectory(particleadvection)
