--- conflicted
+++ resolved
@@ -24,12 +24,7 @@
   : public vtkm::filter::FilterField<ParticleDensityNearestGridPoint>
 {
 public:
-<<<<<<< HEAD
-  // ParticleDensity only support turning 2D/3D particle positions into density
-  //using SupportedTypes = vtkm::TypeListFieldVec3;
-=======
   // deposit scalar field associated with particles, e.g. mass/charge to mesh cells
->>>>>>> 803b5b7e
   using SupportedTypes = vtkm::TypeListFieldScalar;
 
   ParticleDensityNearestGridPoint(const vtkm::Id3& dimension,
