##=============================================================================
##
##  Copyright (c) Kitware, Inc.
##  All rights reserved.
##  See LICENSE.txt for details.
##
##  This software is distributed WITHOUT ANY WARRANTY; without even
##  the implied warranty of MERCHANTABILITY or FITNESS FOR A PARTICULAR
##  PURPOSE.  See the above copyright notice for more information.
##
##  Copyright 2017 National Technology & Engineering Solutions of Sandia, LLC (NTESS).
##  Copyright 2017 UT-Battelle, LLC.
##  Copyright 2017 Los Alamos National Security.
##
##  Under the terms of Contract DE-NA0003525 with NTESS,
##  the U.S. Government retains certain rights in this software.
##  Under the terms of Contract DE-AC52-06NA25396 with Los Alamos National
##  Laboratory (LANL), the U.S. Government retains certain rights in
##  this software.
##
##=============================================================================
add_library(vtkm_diy INTERFACE)

vtkm_get_kit_name(kit_name kit_dir)

# diy needs C++11
target_compile_features(vtkm_diy INTERFACE cxx_auto_type)

# placeholder to support external DIY
set(VTKM_USE_EXTERNAL_DIY OFF)
configure_file(${CMAKE_CURRENT_SOURCE_DIR}/Configure.h.in
  ${VTKm_BINARY_INCLUDE_DIR}/${kit_dir}/Configure.h)

target_include_directories(vtkm_diy INTERFACE
  $<BUILD_INTERFACE:${CMAKE_CURRENT_SOURCE_DIR}>
  $<BUILD_INTERFACE:${CMAKE_CURRENT_BINARY_DIR}>
  $<INSTALL_INTERFACE:${VTKm_INSTALL_INCLUDE_DIR}>)

<<<<<<< HEAD
# presently, this dependency is required. Make it optional in the future.
# CMake 3.10 FindMPI removed MPI_<>_INCLUDE_PATH and replaced them with the
# MPI_<>_INCLUDE_DIRS so the FindMPI conforms to CMake find module requirements
set(arg)
foreach(apath IN LISTS MPI_C_INCLUDE_PATH MPI_CXX_INCLUDE_PATH
                       MPI_C_INCLUDE_DIRS MPI_CXX_INCLUDE_DIRS)
  list(APPEND arg $<BUILD_INTERFACE:${apath}>)
endforeach()
target_include_directories(vtkm_diy INTERFACE ${arg})

target_link_libraries(vtkm_diy INTERFACE
  $<BUILD_INTERFACE:${MPI_C_LIBRARIES}>
  $<BUILD_INTERFACE:${MPI_CXX_LIBRARIES}>)

if(MPI_C_COMPILE_DEFINITIONS)
  target_compile_definitions(vtkm_diy INTERFACE
    $<$<COMPILE_LANGUAGE:C>:${MPI_C_COMPILE_DEFINITIONS}>)
endif()
if(MPI_CXX_COMPILE_DEFNITIONS)
  target_compile_definitions(vtkm_diy INTERFACE
    $<$<COMPILE_LANGUAGE:CXX>:${MPI_CXX_COMPILE_DEFNITIONS>)
endif()

if(NOT VTKm_INSTALL_ONLY_LIBRARIES)
  install(TARGETS vtkm_diy
    EXPORT ${VTKm_EXPORT_NAME})
=======
if(VTKm_ENABLE_MPI)
  set(arg)
  foreach(apath IN LISTS MPI_C_INCLUDE_PATH MPI_CXX_INCLUDE_PATH)
    list(APPEND arg $<BUILD_INTERFACE:${apath}>)
  endforeach()
  list(REMOVE_DUPLICATES arg)
  target_include_directories(vtkm_diy INTERFACE ${arg})
  target_link_libraries(vtkm_diy INTERFACE
    $<BUILD_INTERFACE:${MPI_C_LIBRARIES}>
    $<BUILD_INTERFACE:${MPI_CXX_LIBRARIES}>)
  if(MPI_C_COMPILE_DEFINITIONS)
    target_compile_definitions(vtkm_diy INTERFACE
      $<$<COMPILE_LANGUAGE:C>:${MPI_C_COMPILE_DEFINITIONS}>)
  endif()
  if(MPI_CXX_COMPILE_DEFNITIONS)
    target_compile_definitions(vtkm_diy INTERFACE
      $<$<COMPILE_LANGUAGE:CXX>:${MPI_CXX_COMPILE_DEFNITIONS>)
  endif()
endif()

install(TARGETS vtkm_diy
  EXPORT ${VTKm_EXPORT_NAME})
>>>>>>> 97ac116d

  ## Install headers
  install(DIRECTORY vtkmdiy
    DESTINATION ${VTKm_INSTALL_INCLUDE_DIR}/${kit_dir}/)
  install(FILES ${VTKm_BINARY_INCLUDE_DIR}/${kit_dir}/Configure.h
    DESTINATION ${VTKm_INSTALL_INCLUDE_DIR}/${kit_dir}/)
endif()<|MERGE_RESOLUTION|>--- conflicted
+++ resolved
@@ -36,34 +36,6 @@
   $<BUILD_INTERFACE:${CMAKE_CURRENT_BINARY_DIR}>
   $<INSTALL_INTERFACE:${VTKm_INSTALL_INCLUDE_DIR}>)
 
-<<<<<<< HEAD
-# presently, this dependency is required. Make it optional in the future.
-# CMake 3.10 FindMPI removed MPI_<>_INCLUDE_PATH and replaced them with the
-# MPI_<>_INCLUDE_DIRS so the FindMPI conforms to CMake find module requirements
-set(arg)
-foreach(apath IN LISTS MPI_C_INCLUDE_PATH MPI_CXX_INCLUDE_PATH
-                       MPI_C_INCLUDE_DIRS MPI_CXX_INCLUDE_DIRS)
-  list(APPEND arg $<BUILD_INTERFACE:${apath}>)
-endforeach()
-target_include_directories(vtkm_diy INTERFACE ${arg})
-
-target_link_libraries(vtkm_diy INTERFACE
-  $<BUILD_INTERFACE:${MPI_C_LIBRARIES}>
-  $<BUILD_INTERFACE:${MPI_CXX_LIBRARIES}>)
-
-if(MPI_C_COMPILE_DEFINITIONS)
-  target_compile_definitions(vtkm_diy INTERFACE
-    $<$<COMPILE_LANGUAGE:C>:${MPI_C_COMPILE_DEFINITIONS}>)
-endif()
-if(MPI_CXX_COMPILE_DEFNITIONS)
-  target_compile_definitions(vtkm_diy INTERFACE
-    $<$<COMPILE_LANGUAGE:CXX>:${MPI_CXX_COMPILE_DEFNITIONS>)
-endif()
-
-if(NOT VTKm_INSTALL_ONLY_LIBRARIES)
-  install(TARGETS vtkm_diy
-    EXPORT ${VTKm_EXPORT_NAME})
-=======
 if(VTKm_ENABLE_MPI)
   set(arg)
   foreach(apath IN LISTS MPI_C_INCLUDE_PATH MPI_CXX_INCLUDE_PATH)
@@ -86,11 +58,9 @@
 
 install(TARGETS vtkm_diy
   EXPORT ${VTKm_EXPORT_NAME})
->>>>>>> 97ac116d
 
   ## Install headers
   install(DIRECTORY vtkmdiy
     DESTINATION ${VTKm_INSTALL_INCLUDE_DIR}/${kit_dir}/)
   install(FILES ${VTKm_BINARY_INCLUDE_DIR}/${kit_dir}/Configure.h
-    DESTINATION ${VTKm_INSTALL_INCLUDE_DIR}/${kit_dir}/)
-endif()+    DESTINATION ${VTKm_INSTALL_INCLUDE_DIR}/${kit_dir}/)