--- conflicted
+++ resolved
@@ -1988,12 +1988,7 @@
 
       TestScanInclusive();
       TestScanInclusiveWithComparisonObject();
-<<<<<<< HEAD
-      
-=======
-
-      TestScanExclusiveByKeyEmpty();
->>>>>>> d0e2c937
+
       TestScanExclusiveByKeyOne();
       TestScanInclusiveByKey();
 
