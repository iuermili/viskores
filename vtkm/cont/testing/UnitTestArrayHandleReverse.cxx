--- conflicted
+++ resolved
@@ -21,20 +21,15 @@
 #include <vtkm/cont/ArrayHandleReverse.h>
 
 #include <vtkm/cont/ArrayHandleIndex.h>
+#include <vtkm/cont/serial/DeviceAdapterSerial.h>
 #include <vtkm/cont/testing/Testing.h>
-#include <vtkm/cont/serial/DeviceAdapterSerial.h>
 
-namespace UnitTestArrayHandleIndexNamespace
+namespace UnitTestArrayHandleReverseNamespace
 {
 
 const vtkm::Id ARRAY_SIZE = 10;
 
-<<<<<<< HEAD
-
 void TestArrayHandleReverseRead()
-=======
-void TestArrayHandleReverse()
->>>>>>> ae520e8e
 {
   vtkm::cont::ArrayHandleIndex array(ARRAY_SIZE);
   VTKM_TEST_ASSERT(array.GetNumberOfValues() == ARRAY_SIZE, "Bad size.");
@@ -55,7 +50,6 @@
                      "ArrayHandleReverse does not reverse array");
   }
 }
-<<<<<<< HEAD
 
 void TestArrayHandleReverseWrite()
 {
@@ -65,11 +59,13 @@
   vtkm::cont::ArrayHandleReverse<vtkm::cont::ArrayHandle<vtkm::Id>> reverse =
     vtkm::cont::make_ArrayHandleReverse(handle);
 
-  for (vtkm::Id index = 0; index < ARRAY_SIZE; index++) {
+  for (vtkm::Id index = 0; index < ARRAY_SIZE; index++)
+  {
     reverse.GetPortalControl().Set(index, index);
   }
 
-  for (vtkm::Id index = 0; index < ARRAY_SIZE; index++) {
+  for (vtkm::Id index = 0; index < ARRAY_SIZE; index++)
+  {
     VTKM_TEST_ASSERT(handle.GetPortalConstControl().Get(index) == (9 - index),
                      "ArrayHandleReverse does not reverse array");
   }
@@ -77,8 +73,8 @@
 
 void TestArrayHandleReverseScanInclusiveByKey()
 {
-  vtkm::Id ids[] = {0, 1, 2, 3, 4, 5, 6, 7, 8, 9};
-  vtkm::Id seg[] = {0, 0, 0, 0, 1, 1, 2, 3, 3, 4};
+  vtkm::Id ids[] = { 0, 1, 2, 3, 4, 5, 6, 7, 8, 9 };
+  vtkm::Id seg[] = { 0, 0, 0, 0, 1, 1, 2, 3, 3, 4 };
   vtkm::cont::ArrayHandle<vtkm::Id> values = vtkm::cont::make_ArrayHandle(ids, 10);
   vtkm::cont::ArrayHandle<vtkm::Id> keys = vtkm::cont::make_ArrayHandle(seg, 10);
 
@@ -86,16 +82,16 @@
   vtkm::cont::ArrayHandleReverse<vtkm::cont::ArrayHandle<vtkm::Id>> reversed =
     vtkm::cont::make_ArrayHandleReverse(output);
 
-  typedef vtkm::cont::DeviceAdapterAlgorithm<vtkm::cont::DeviceAdapterTagSerial>
-      Algorithm;
+  typedef vtkm::cont::DeviceAdapterAlgorithm<vtkm::cont::DeviceAdapterTagSerial> Algorithm;
   Algorithm::ScanInclusiveByKey(keys, values, reversed);
 
-  vtkm::Id expected[] = {0, 1, 3, 6, 4, 9, 6, 7, 15, 9};
+  vtkm::Id expected[] = { 0, 1, 3, 6, 4, 9, 6, 7, 15, 9 };
   vtkm::cont::ArrayHandleReverse<vtkm::cont::ArrayHandle<vtkm::Id>> expected_reversed =
     vtkm::cont::make_ArrayHandleReverse(vtkm::cont::make_ArrayHandle(expected, 10));
-  for (int i = 0; i < 10; i++) {
+  for (int i = 0; i < 10; i++)
+  {
     VTKM_TEST_ASSERT(output.GetPortalConstControl().Get(i) ==
-                     expected_reversed.GetPortalConstControl().Get(i),
+                       expected_reversed.GetPortalConstControl().Get(i),
                      "ArrayHandleReverse as output of ScanInclusiveByKey");
   }
   std::cout << std::endl;
@@ -107,15 +103,10 @@
   TestArrayHandleReverseWrite();
   TestArrayHandleReverseScanInclusiveByKey();
 }
-};// namespace UnitTestArrayHandleIndexNamespace
-
-int UnitTestArrayHandleReverse(int, char *[])
-=======
-}; // namespace UnitTestArrayHandleIndexNamespace
+}; // namespace UnitTestArrayHandleReverseNamespace
 
 int UnitTestArrayHandleReverse(int, char* [])
->>>>>>> ae520e8e
 {
-  using namespace UnitTestArrayHandleIndexNamespace;
+  using namespace UnitTestArrayHandleReverseNamespace;
   return vtkm::cont::testing::Testing::Run(TestArrayHandleReverse);
 }