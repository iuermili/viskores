//============================================================================
//  Copyright (c) Kitware, Inc.
//  All rights reserved.
//  See LICENSE.txt for details.
//  This software is distributed WITHOUT ANY WARRANTY; without even
//  the implied warranty of MERCHANTABILITY or FITNESS FOR A PARTICULAR
//  PURPOSE.  See the above copyright notice for more information.
//
//  Copyright 2017 National Technology & Engineering Solutions of Sandia, LLC (NTESS).
//  Copyright 2014 UT-Battelle, LLC.
//  Copyright 2017 Los Alamos National Security.
//
//  Under the terms of Contract DE-NA0003525 with NTESS,
//  the U.S. Government retains certain rights in this software.
//
//  Under the terms of Contract DE-AC52-06NA25396 with Los Alamos National
//  Laboratory (LANL), the U.S. Government retains certain rights in
//  this software.
//============================================================================

#ifndef vtk_m_cont_testing_TestingPointLocatorUniformGrid_h
#define vtk_m_cont_testing_TestingPointLocatorUniformGrid_h

#include <random>

#include <vtkm/cont/testing/Testing.h>

#include <vtkm/cont/PointLocatorUniformGrid.h>

////brute force method /////
template <typename CoordiVecT, typename CoordiPortalT, typename CoordiT>
VTKM_EXEC_CONT vtkm::Id NNSVerify3D(CoordiVecT qc, CoordiPortalT coordiPortal, CoordiT& dis)
{
  dis = std::numeric_limits<CoordiT>::max();
  vtkm::Id nnpIdx = -1;

  for (vtkm::Int32 i = 0; i < coordiPortal.GetNumberOfValues(); i++)
  {
    CoordiT splitX = coordiPortal.Get(i)[0];
    CoordiT splitY = coordiPortal.Get(i)[1];
    CoordiT splitZ = coordiPortal.Get(i)[2];
    CoordiT _dis =
      vtkm::Sqrt((splitX - qc[0]) * (splitX - qc[0]) + (splitY - qc[1]) * (splitY - qc[1]) +
                 (splitZ - qc[2]) * (splitZ - qc[2]));
    if (_dis < dis)
    {
      dis = _dis;
      nnpIdx = i;
    }
  }
  return nnpIdx;
}

class NearestNeighborSearchBruteForce3DWorklet : public vtkm::worklet::WorkletMapField
{
public:
  using ControlSignature = void(FieldIn<> qcIn,
                                WholeArrayIn<> treeCoordiIn,
                                FieldOut<> nnIdOut,
                                FieldOut<> nnDisOut);
  using ExecutionSignature = void(_1, _2, _3, _4);

  VTKM_CONT
  NearestNeighborSearchBruteForce3DWorklet() {}

  template <typename CoordiVecType, typename CoordiPortalType, typename IdType, typename CoordiType>
  VTKM_EXEC void operator()(const CoordiVecType& qc,
                            const CoordiPortalType& coordiPortal,
                            IdType& nnId,
                            CoordiType& nnDis) const
  {
    nnDis = std::numeric_limits<CoordiType>::max();

    nnId = NNSVerify3D(qc, coordiPortal, nnDis);
  }
};

class PointLocatorUniformGridWorklet : public vtkm::worklet::WorkletMapField
{
public:
  typedef void ControlSignature(FieldIn<> qcIn,
                                ExecObject locator,
                                FieldOut<> nnIdOut,
                                FieldOut<> nnDistOut);

  typedef void ExecutionSignature(_1, _2, _3, _4);

  VTKM_CONT
  PointLocatorUniformGridWorklet() {}

  // TODO: change IdType, it is used for other purpose.
  template <typename CoordiVecType, typename Locator, typename IdType, typename CoordiType>
  VTKM_EXEC void operator()(const CoordiVecType& qc,
                            const Locator& locator,
                            IdType& nnIdOut,
                            CoordiType& nnDis) const
  {
    locator.FindNearestPoint(qc, nnIdOut, nnDis);
  };
};

template <typename DeviceAdapter>
class TestingPointLocatorUniformGrid
{
public:
  using Algorithm = vtkm::cont::DeviceAdapterAlgorithm<DeviceAdapter>;
  void TestTest() const
  {
    vtkm::Int32 nTrainingPoints = 1000;
    vtkm::Int32 nTestingPoint = 1000;

    std::vector<vtkm::Vec<vtkm::Float32, 3>> coordi;

    ///// randomly generate training points/////
    std::default_random_engine dre;
    std::uniform_real_distribution<vtkm::Float32> dr(0.0f, 10.0f);

    for (vtkm::Int32 i = 0; i < nTrainingPoints; i++)
    {
      coordi.push_back(vtkm::make_Vec(dr(dre), dr(dre), dr(dre)));
    }
    auto coordi_Handle = vtkm::cont::make_ArrayHandle(coordi);

    vtkm::cont::PointLocatorUniformGrid<vtkm::Float32> uniformGrid(
      { 0.0f, 0.0f, 0.0f }, { 10.0f, 10.0f, 10.0f }, { 5, 5, 5 });
<<<<<<< HEAD
    uniformGrid.Build(coordi_Handle, DeviceAdapter());
=======
    uniformGrid.Build(coordi_Handle, VTKM_DEFAULT_DEVICE_ADAPTER_TAG());
    auto locator = uniformGrid.PrepareForExecution(VTKM_DEFAULT_DEVICE_ADAPTER_TAG());
>>>>>>> 26f60a76

    ///// randomly generate training points/////
    std::vector<vtkm::Vec<vtkm::Float32, 3>> qcVec;
    for (vtkm::Int32 i = 0; i < nTestingPoint; i++)
    {
      qcVec.push_back(vtkm::make_Vec(dr(dre), dr(dre), dr(dre)));
    }
    auto qc_Handle = vtkm::cont::make_ArrayHandle(qcVec);

    vtkm::cont::ArrayHandle<vtkm::Id> nnId_Handle;
    vtkm::cont::ArrayHandle<vtkm::Float32> nnDis_Handle;

<<<<<<< HEAD
    uniformGrid.FindNearestPoint(
      coordi_Handle, qc_Handle, nnId_Handle, nnDis_Handle, DeviceAdapter());
=======
    PointLocatorUniformGridWorklet pointLocatorUniformGridWorklet;
    vtkm::worklet::DispatcherMapField<PointLocatorUniformGridWorklet> locatorDispatcher(
      pointLocatorUniformGridWorklet);
    locatorDispatcher.Invoke(qc_Handle, locator, nnId_Handle, nnDis_Handle);
>>>>>>> 26f60a76

    // brute force
    vtkm::cont::ArrayHandle<vtkm::Id> bfnnId_Handle;
    vtkm::cont::ArrayHandle<vtkm::Float32> bfnnDis_Handle;
    NearestNeighborSearchBruteForce3DWorklet nnsbf3dWorklet;
    vtkm::worklet::DispatcherMapField<NearestNeighborSearchBruteForce3DWorklet, DeviceAdapter>
      nnsbf3DDispatcher(nnsbf3dWorklet);
    nnsbf3DDispatcher.Invoke(
      qc_Handle, vtkm::cont::make_ArrayHandle(coordi), bfnnId_Handle, bfnnDis_Handle);

    ///// verfity search result /////
    bool passTest = true;
    for (vtkm::Int32 i = 0; i < nTestingPoint; i++)
    {
      vtkm::Id workletIdx = nnId_Handle.GetPortalControl().Get(i);
      vtkm::Float32 workletDis = nnDis_Handle.GetPortalConstControl().Get(i);
      vtkm::Id bfworkletIdx = bfnnId_Handle.GetPortalControl().Get(i);
      vtkm::Float32 bfworkletDis = bfnnDis_Handle.GetPortalConstControl().Get(i);

      if (workletIdx != bfworkletIdx)
      {
        std::cout << "bf index: " << bfworkletIdx << ", dis: " << bfworkletDis
                  << ", grid: " << workletIdx << ", dis " << workletDis << std::endl;
        passTest = false;
      }
    }

    VTKM_TEST_ASSERT(passTest, "Uniform Grid NN search result incorrect.");
  }

  void operator()() const { this->TestTest(); }
};

#endif // vtk_m_cont_testing_TestingPointLocatorUniformGrid_h<|MERGE_RESOLUTION|>--- conflicted
+++ resolved
@@ -123,12 +123,8 @@
 
     vtkm::cont::PointLocatorUniformGrid<vtkm::Float32> uniformGrid(
       { 0.0f, 0.0f, 0.0f }, { 10.0f, 10.0f, 10.0f }, { 5, 5, 5 });
-<<<<<<< HEAD
-    uniformGrid.Build(coordi_Handle, DeviceAdapter());
-=======
     uniformGrid.Build(coordi_Handle, VTKM_DEFAULT_DEVICE_ADAPTER_TAG());
     auto locator = uniformGrid.PrepareForExecution(VTKM_DEFAULT_DEVICE_ADAPTER_TAG());
->>>>>>> 26f60a76
 
     ///// randomly generate training points/////
     std::vector<vtkm::Vec<vtkm::Float32, 3>> qcVec;
@@ -141,15 +137,10 @@
     vtkm::cont::ArrayHandle<vtkm::Id> nnId_Handle;
     vtkm::cont::ArrayHandle<vtkm::Float32> nnDis_Handle;
 
-<<<<<<< HEAD
-    uniformGrid.FindNearestPoint(
-      coordi_Handle, qc_Handle, nnId_Handle, nnDis_Handle, DeviceAdapter());
-=======
     PointLocatorUniformGridWorklet pointLocatorUniformGridWorklet;
     vtkm::worklet::DispatcherMapField<PointLocatorUniformGridWorklet> locatorDispatcher(
       pointLocatorUniformGridWorklet);
     locatorDispatcher.Invoke(qc_Handle, locator, nnId_Handle, nnDis_Handle);
->>>>>>> 26f60a76
 
     // brute force
     vtkm::cont::ArrayHandle<vtkm::Id> bfnnId_Handle;
