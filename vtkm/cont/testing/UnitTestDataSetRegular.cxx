//============================================================================
//  Copyright (c) Kitware, Inc.
//  All rights reserved.
//  See LICENSE.txt for details.
//  This software is distributed WITHOUT ANY WARRANTY; without even
//  the implied warranty of MERCHANTABILITY or FITNESS FOR A PARTICULAR
//  PURPOSE.  See the above copyright notice for more information.
//
//  Copyright 2014 Sandia Corporation.
//  Copyright 2014 UT-Battelle, LLC.
//  Copyright 2014 Los Alamos National Security.
//
//  Under the terms of Contract DE-AC04-94AL85000 with Sandia Corporation,
//  the U.S. Government retains certain rights in this software.
//
//  Under the terms of Contract DE-AC52-06NA25396 with Los Alamos National
//  Laboratory (LANL), the U.S. Government retains certain rights in
//  this software.
//============================================================================

#include <vtkm/CellType.h>

#include <vtkm/cont/CellSetStructured.h>
#include <vtkm/cont/DataSet.h>
#include <vtkm/cont/DeviceAdapterSerial.h>

#include <vtkm/exec/ConnectivityStructured.h>

#include <vtkm/cont/testing/Testing.h>
#include <vtkm/cont/testing/MakeTestDataSet.h>

static void TwoDimRegularTest();
static void ThreeDimRegularTest();

void TestDataSet_Regular()
{
  std::cout << std::endl;
  std::cout << "--TestDataSet_Regular--" << std::endl << std::endl;

  TwoDimRegularTest();
  ThreeDimRegularTest();
}

static void
TwoDimRegularTest()
{
  std::cout<<"2D Regular data set"<<std::endl;
  vtkm::cont::testing::MakeTestDataSet testDataSet;

  vtkm::cont::DataSet dataSet = testDataSet.Make2DRegularDataSet0();

  typedef vtkm::cont::CellSetStructured<2> CellSetType;
  CellSetType cellSet = dataSet.GetCellSet(0).CastTo<CellSetType>();

  VTKM_TEST_ASSERT(dataSet.GetNumberOfCellSets() == 1,
                   "Incorrect number of cell sets");
  VTKM_TEST_ASSERT(dataSet.GetNumberOfFields() == 4,
                   "Incorrect number of fields");
  VTKM_TEST_ASSERT(cellSet.GetNumberOfPoints() == 6,
                   "Incorrect number of points");
  VTKM_TEST_ASSERT(cellSet.GetNumberOfCells() == 2,
                   "Incorrect number of cells");

  // test various field-getting methods and associations
  const vtkm::cont::Field &f1 = dataSet.GetField("pointvar");
  VTKM_TEST_ASSERT(f1.GetAssociation() == vtkm::cont::Field::ASSOC_POINTS,
                       "Association of 'pointvar' was not ASSOC_POINTS");

  try
  {
    //const vtkm::cont::Field &f2 = 
    dataSet.GetField("cellvar", vtkm::cont::Field::ASSOC_CELL_SET);
  }
  catch (...)
  {
    VTKM_TEST_FAIL("Failed to get field 'cellvar' with ASSOC_CELL_SET.");
  }

  try
  {
    //const vtkm::cont::Field &f3 = 
    dataSet.GetField("cellvar", vtkm::cont::Field::ASSOC_POINTS);
    VTKM_TEST_FAIL("Failed to get expected error for association mismatch.");
  }
  catch (vtkm::cont::ErrorControlBadValue error)
  {
    std::cout << "Caught expected error for association mismatch: "
              << std::endl << "    " << error.GetMessage() << std::endl;
  }

  vtkm::Id numCells = cellSet.GetNumberOfCells();
  for (vtkm::Id cellIndex = 0; cellIndex < numCells; cellIndex++)
  {
    VTKM_TEST_ASSERT(cellSet.GetNumberOfPointsInCell(cellIndex) == 4,
                     "Incorrect number of cell indices");
    vtkm::CellType shape = cellSet.GetCellShape();
    VTKM_TEST_ASSERT(shape == vtkm::VTKM_PIXEL, "Incorrect element type.");
  }

  vtkm::exec::ConnectivityStructured<
      vtkm::TopologyElementTagPoint,
      vtkm::TopologyElementTagCell,
      2> pointToCell =
      cellSet.PrepareForInput(
        vtkm::cont::DeviceAdapterTagSerial(),
        vtkm::TopologyElementTagPoint(),
        vtkm::TopologyElementTagCell());
  vtkm::exec::ConnectivityStructured<
      vtkm::TopologyElementTagCell,
      vtkm::TopologyElementTagPoint,
      2> cellToPoint =
      cellSet.PrepareForInput(
        vtkm::cont::DeviceAdapterTagSerial(),
        vtkm::TopologyElementTagCell(),
        vtkm::TopologyElementTagPoint());


  vtkm::Id cells[2][4] = {{0,1,3,4}, {1,2,4,5}};
<<<<<<< HEAD
  for (vtkm::Id cellIndex = 0; cellIndex < 2; cellIndex++)
  {
    vtkm::Vec<vtkm::Id,4> pointIds = pointToCell.GetIndices(cellIndex);
=======
  vtkm::Vec<vtkm::Id,4> pointIds;
  for (vtkm::Id cellIndex = 0; cellIndex < 2; cellIndex++)
  {
    pointToCell.GetIndices(cellIndex, pointIds);
>>>>>>> 9b21b5c4
    for (vtkm::IdComponent localPointIndex = 0;
         localPointIndex < 4;
         localPointIndex++)
    {
      VTKM_TEST_ASSERT(
            pointIds[localPointIndex] == cells[cellIndex][localPointIndex],
            "Incorrect point ID for cell");
    }
  }

  vtkm::Id expectedCellIds[6][4] = {{0,-1,-1,-1},
                                    {0,1,-1,-1},
                                    {0,-1,-1,-1},
                                    {0,1,-1,-1},
                                    {2,-1,-1,-1},
                                    {2,3,-1,-1}};

  for (vtkm::Id pointIndex = 0; pointIndex < 6; pointIndex++)
  {
<<<<<<< HEAD
    vtkm::Vec<vtkm::Id,4> retrievedCellIds =
      cellToPoint.GetIndices(pointIndex);
=======
    vtkm::Vec<vtkm::Id,4> retrievedCellIds;
    cellToPoint.GetIndices(pointIndex, retrievedCellIds);
>>>>>>> 9b21b5c4
    for (vtkm::IdComponent cellIndex = 0; cellIndex < 4; cellIndex++)
      VTKM_TEST_ASSERT(
            retrievedCellIds[cellIndex] == expectedCellIds[pointIndex][cellIndex],
            "Incorrect cell ID for point");
  }
}

static void
ThreeDimRegularTest()
{
  std::cout<<"3D Regular data set"<<std::endl;
  vtkm::cont::testing::MakeTestDataSet testDataSet;

  vtkm::cont::DataSet dataSet = testDataSet.Make3DRegularDataSet0();

  typedef vtkm::cont::CellSetStructured<3> CellSetType;
  CellSetType cellSet = dataSet.GetCellSet(0).CastTo<CellSetType>();

  VTKM_TEST_ASSERT(dataSet.GetNumberOfCellSets() == 1,
                   "Incorrect number of cell sets");

  VTKM_TEST_ASSERT(dataSet.GetNumberOfFields() == 5,
                   "Incorrect number of fields");

  VTKM_TEST_ASSERT(cellSet.GetNumberOfPoints() == 18,
                   "Incorrect number of points");

  VTKM_TEST_ASSERT(cellSet.GetNumberOfCells() == 4,
                   "Incorrect number of cells");

  // test various field-getting methods and associations
  const vtkm::cont::Field &f1 = dataSet.GetField("pointvar");
  VTKM_TEST_ASSERT(f1.GetAssociation() == vtkm::cont::Field::ASSOC_POINTS,
                       "Association of 'pointvar' was not ASSOC_POINTS");

  try
  {
    //const vtkm::cont::Field &f2 = 
    dataSet.GetField("cellvar", vtkm::cont::Field::ASSOC_CELL_SET);
  }
  catch (...)
  {
    VTKM_TEST_FAIL("Failed to get field 'cellvar' with ASSOC_CELL_SET.");
  }

  try
  {
    //const vtkm::cont::Field &f3 = 
    dataSet.GetField("cellvar", vtkm::cont::Field::ASSOC_POINTS);
    VTKM_TEST_FAIL("Failed to get expected error for association mismatch.");
  }
  catch (vtkm::cont::ErrorControlBadValue error)
  {
    std::cout << "Caught expected error for association mismatch: "
              << std::endl << "    " << error.GetMessage() << std::endl;
  }

  vtkm::Id numCells = cellSet.GetNumberOfCells();
  for (vtkm::Id cellIndex = 0; cellIndex < numCells; cellIndex++)
  {
    VTKM_TEST_ASSERT(cellSet.GetNumberOfPointsInCell(cellIndex) == 8,
                     "Incorrect number of cell indices");
    vtkm::CellType shape = cellSet.GetCellShape();
    VTKM_TEST_ASSERT(shape == vtkm::VTKM_VOXEL, "Incorrect element type.");
  }

  //Test regular connectivity.
  vtkm::exec::ConnectivityStructured<
      vtkm::TopologyElementTagPoint,
      vtkm::TopologyElementTagCell,
      3> pointToCell =
      cellSet.PrepareForInput(
        vtkm::cont::DeviceAdapterTagSerial(),
        vtkm::TopologyElementTagPoint(),
        vtkm::TopologyElementTagCell());
  vtkm::Id expectedPointIds[8] = {0,1,3,4,6,7,9,10};
  vtkm::Vec<vtkm::Id,8> retrievedPointIds;
  pointToCell.GetIndices(0, retrievedPointIds);
  for (vtkm::IdComponent localPointIndex = 0;
       localPointIndex < 8;
       localPointIndex++)
  {
    VTKM_TEST_ASSERT(
          retrievedPointIds[localPointIndex] == expectedPointIds[localPointIndex],
          "Incorrect point ID for cell");
  }

  vtkm::exec::ConnectivityStructured<
      vtkm::TopologyElementTagCell,
      vtkm::TopologyElementTagPoint,
      3> cellToPoint =
      cellSet.PrepareForInput(
        vtkm::cont::DeviceAdapterTagSerial(),
        vtkm::TopologyElementTagCell(),
        vtkm::TopologyElementTagPoint());
  vtkm::Vec<vtkm::Id,8> expectedCellIds;
  vtkm::Id retrievedCellIds[8] = {0,-1,-1,-1,-1,-1,-1,-1};
  cellToPoint.GetIndices(0, expectedCellIds);
  for (vtkm::IdComponent localPointIndex = 0;
       localPointIndex < 8;
       localPointIndex++)
  {
    VTKM_TEST_ASSERT(
          expectedCellIds[localPointIndex] == retrievedCellIds[localPointIndex],
          "Incorrect cell ID for point");
  }
}

static void
ThreeDimRegularTest()
{
  std::cout<<"3D Regular data set"<<std::endl;
  vtkm::cont::testing::MakeTestDataSet testDataSet;

  vtkm::cont::DataSet dataSet = testDataSet.Make3DRegularDataSet0();

  typedef vtkm::cont::CellSetStructured<3> CellSetType;
  CellSetType cellSet = dataSet.GetCellSet(0).CastTo<CellSetType>();

  VTKM_TEST_ASSERT(dataSet.GetNumberOfCellSets() == 1,
                   "Incorrect number of cell sets");

  VTKM_TEST_ASSERT(dataSet.GetNumberOfFields() == 5,
                   "Incorrect number of fields");

  VTKM_TEST_ASSERT(cellSet.GetNumberOfPoints() == 18,
                   "Incorrect number of points");

  VTKM_TEST_ASSERT(cellSet.GetNumberOfCells() == 4,
                   "Incorrect number of cells");

  // test various field-getting methods and associations
  const vtkm::cont::Field &f1 = dataSet.GetField("pointvar");
  VTKM_TEST_ASSERT(f1.GetAssociation() == vtkm::cont::Field::ASSOC_POINTS,
                       "Association of 'pointvar' was not ASSOC_POINTS");

  try
  {
    //const vtkm::cont::Field &f2 = 
    dataSet.GetField("cellvar", vtkm::cont::Field::ASSOC_CELL_SET);
  }
  catch (...)
  {
    VTKM_TEST_FAIL("Failed to get field 'cellvar' with ASSOC_CELL_SET.");
  }

  try
  {
    //const vtkm::cont::Field &f3 = 
    dataSet.GetField("cellvar", vtkm::cont::Field::ASSOC_POINTS);
    VTKM_TEST_FAIL("Failed to get expected error for association mismatch.");
  }
  catch (vtkm::cont::ErrorControlBadValue error)
  {
    std::cout << "Caught expected error for association mismatch: "
              << std::endl << "    " << error.GetMessage() << std::endl;
  }

  vtkm::Id numCells = cellSet.GetNumberOfCells();
  for (vtkm::Id cellIndex = 0; cellIndex < numCells; cellIndex++)
  {
    VTKM_TEST_ASSERT(cellSet.GetNumberOfPointsInCell(cellIndex) == 8,
                     "Incorrect number of cell indices");
    vtkm::CellType shape = cellSet.GetCellShape();
    VTKM_TEST_ASSERT(shape == vtkm::VTKM_VOXEL, "Incorrect element type.");
  }

  //Test regular connectivity.
  vtkm::exec::ConnectivityStructured<
      vtkm::TopologyElementTagPoint,
      vtkm::TopologyElementTagCell,
      3> pointToCell =
      cellSet.PrepareForInput(
        vtkm::cont::DeviceAdapterTagSerial(),
        vtkm::TopologyElementTagPoint(),
        vtkm::TopologyElementTagCell());
  vtkm::Id expectedPointIds[8] = {0,1,3,4,6,7,9,10};
  vtkm::Vec<vtkm::Id,8> retrievedPointIds = pointToCell.GetIndices(0);
  for (vtkm::IdComponent localPointIndex = 0;
       localPointIndex < 8;
       localPointIndex++)
  {
    VTKM_TEST_ASSERT(
          retrievedPointIds[localPointIndex] == expectedPointIds[localPointIndex],
          "Incorrect point ID for cell");
  }

  vtkm::exec::ConnectivityStructured<
      vtkm::TopologyElementTagCell,
      vtkm::TopologyElementTagPoint,
      3> cellToPoint =
      cellSet.PrepareForInput(
        vtkm::cont::DeviceAdapterTagSerial(),
        vtkm::TopologyElementTagCell(),
        vtkm::TopologyElementTagPoint());
  vtkm::Id retrievedCellIds[6] = {0,-1,-1,-1,-1,-1};
  vtkm::Vec<vtkm::Id,6> expectedCellIds = cellToPoint.GetIndices(0);
  for (vtkm::IdComponent localPointIndex = 0;
       localPointIndex < 6;
       localPointIndex++)
  {
    VTKM_TEST_ASSERT(
          expectedCellIds[localPointIndex] == retrievedCellIds[localPointIndex],
          "Incorrect cell ID for point");
  }
}

int UnitTestDataSetRegular(int, char *[])
{
  return vtkm::cont::testing::Testing::Run(TestDataSet_Regular);
}<|MERGE_RESOLUTION|>--- conflicted
+++ resolved
@@ -116,16 +116,9 @@
 
 
   vtkm::Id cells[2][4] = {{0,1,3,4}, {1,2,4,5}};
-<<<<<<< HEAD
   for (vtkm::Id cellIndex = 0; cellIndex < 2; cellIndex++)
   {
     vtkm::Vec<vtkm::Id,4> pointIds = pointToCell.GetIndices(cellIndex);
-=======
-  vtkm::Vec<vtkm::Id,4> pointIds;
-  for (vtkm::Id cellIndex = 0; cellIndex < 2; cellIndex++)
-  {
-    pointToCell.GetIndices(cellIndex, pointIds);
->>>>>>> 9b21b5c4
     for (vtkm::IdComponent localPointIndex = 0;
          localPointIndex < 4;
          localPointIndex++)
@@ -145,13 +138,8 @@
 
   for (vtkm::Id pointIndex = 0; pointIndex < 6; pointIndex++)
   {
-<<<<<<< HEAD
     vtkm::Vec<vtkm::Id,4> retrievedCellIds =
       cellToPoint.GetIndices(pointIndex);
-=======
-    vtkm::Vec<vtkm::Id,4> retrievedCellIds;
-    cellToPoint.GetIndices(pointIndex, retrievedCellIds);
->>>>>>> 9b21b5c4
     for (vtkm::IdComponent cellIndex = 0; cellIndex < 4; cellIndex++)
       VTKM_TEST_ASSERT(
             retrievedCellIds[cellIndex] == expectedCellIds[pointIndex][cellIndex],
