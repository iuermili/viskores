##============================================================================
##  Copyright (c) Kitware, Inc.
##  All rights reserved.
##  See LICENSE.txt for details.
##  This software is distributed WITHOUT ANY WARRANTY; without even
##  the implied warranty of MERCHANTABILITY or FITNESS FOR A PARTICULAR
##  PURPOSE.  See the above copyright notice for more information.
##
##  Copyright 2014 Sandia Corporation.
##  Copyright 2014 UT-Battelle, LLC.
##  Copyright 2014. Los Alamos National Security
##
##  Under the terms of Contract DE-AC04-94AL85000 with Sandia Corporation,
##  the U.S. Government retains certain rights in this software.
##
##  Under the terms of Contract DE-AC52-06NA25396 with Los Alamos National
##  Laboratory (LANL), the U.S. Government retains certain rights in
##  this software.
##============================================================================

set(headers
  Testing.h
  OptionParser.h
  )

VTKM_declare_headers(${headers})

set(unit_tests
<<<<<<< HEAD
  UnitTestListTag.cxx
=======
  UnitTestExtent.cxx
>>>>>>> e817c453
  UnitTestTesting.cxx
  UnitTestTypeListTag.cxx
  UnitTestTypes.cxx
  UnitTestTypeTraits.cxx
  UnitTestVectorTraits.cxx
  )

VTKM_unit_tests(SOURCES ${unit_tests})<|MERGE_RESOLUTION|>--- conflicted
+++ resolved
@@ -26,11 +26,8 @@
 VTKM_declare_headers(${headers})
 
 set(unit_tests
-<<<<<<< HEAD
+  UnitTestExtent.cxx
   UnitTestListTag.cxx
-=======
-  UnitTestExtent.cxx
->>>>>>> e817c453
   UnitTestTesting.cxx
   UnitTestTypeListTag.cxx
   UnitTestTypes.cxx
