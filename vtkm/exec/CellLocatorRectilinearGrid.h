--- conflicted
+++ resolved
@@ -32,17 +32,10 @@
 class VTKM_ALWAYS_EXPORT CellLocatorRectilinearGrid final : public vtkm::exec::CellLocator
 {
 private:
-<<<<<<< HEAD
-  using FromType = vtkm::TopologyElementTagPoint;
-  using ToType = vtkm::TopologyElementTagCell;
-  using CellSetPortal = vtkm::exec::ConnectivityStructured<vtkm::TopologyElementTagPoint,
-                                                           vtkm::TopologyElementTagCell,
-                                                           dimensions>;
-=======
   using VisitType = vtkm::TopologyElementTagCell;
   using IncidentType = vtkm::TopologyElementTagPoint;
-  using CellSetPortal = vtkm::exec::ConnectivityStructured<VisitType, IncidentType, 3>;
->>>>>>> 54b076bf
+  using CellSetPortal = vtkm::exec::ConnectivityStructured<VisitType, IncidentType, dimensions>;
+
   using AxisHandle = vtkm::cont::ArrayHandle<vtkm::FloatDefault>;
   using RectilinearType =
     vtkm::cont::ArrayHandleCartesianProduct<AxisHandle, AxisHandle, AxisHandle>;
