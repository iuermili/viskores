--- conflicted
+++ resolved
@@ -25,11 +25,8 @@
   WorkletMapTopology.h
   AverageByKey.h
   CellAverage.h
-<<<<<<< HEAD
+  Clip.h
   ExternalFaces.h
-=======
-  Clip.h
->>>>>>> 929e57c8
   PointElevation.h
   VertexClustering.h
   )
