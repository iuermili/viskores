##============================================================================
##  Copyright (c) Kitware, Inc.
##  All rights reserved.
##  See LICENSE.txt for details.
##
##  This software is distributed WITHOUT ANY WARRANTY; without even
##  the implied warranty of MERCHANTABILITY or FITNESS FOR A PARTICULAR
##  PURPOSE.  See the above copyright notice for more information.
##============================================================================

set(headers
  AverageByKey.h
  BoundaryTypes.h
  AveragePointNeighborhood.h
  CellAverage.h
  CellDeepCopy.h
  CellMeasure.h
  Clip.h
  ContourTreeUniform.h
  ContourTreeUniformAugmented.h
  CoordinateSystemTransform.h
  CosmoTools.h
  CrossProduct.h
  DispatcherMapField.h
  DispatcherMapTopology.h
  DispatcherCellNeighborhood.h
  DispatcherPointNeighborhood.h
  DispatcherReduceByKey.h
  DotProduct.h
<<<<<<< HEAD
  ExtractGeometry.h
  ExtractStructured.h
=======
  FieldEntropy.h
  FieldHistogram.h
>>>>>>> e67449c0
  FieldStatistics.h
  Gradient.h
  ImageDifference.h
  KdTree3D.h            # Deprecated
  KernelSplatter.h
  Keys.h
  LagrangianStructures.h
  Magnitude.h
  Contour.h
  MaskIndices.h
  MaskNone.h
  MaskSelect.h
  MeshQuality.h
  MIR.h
  NDimsHistMarginalization.h
  Normalize.h
  OrientCellNormals.h
  OrientNormals.h
  OrientPointNormals.h
  OrientPointAndCellNormals.h
  ParticleAdvection.h
  PointAverage.h
  PointElevation.h
  PointTransform.h
  Probe.h
  ScalarsToColors.h
  ScatterCounting.h
  ScatterIdentity.h
  ScatterPermutation.h
  ScatterUniform.h
  SplitSharpEdges.h
  StableSortIndices.h
  DescriptiveStatistics.h
  StreamLineUniformGrid.h
  StreamSurface.h
  SurfaceNormals.h
  Tetrahedralize.h
  TriangleWinding.h
  Triangulate.h
  Tube.h
  VertexClustering.h
  WarpScalar.h
  WarpVector.h
  WaveletCompressor.h
  WorkletMapField.h
  WorkletMapTopology.h
  WorkletNeighborhood.h
  WorkletCellNeighborhood.h
  WorkletPointNeighborhood.h
  WorkletReduceByKey.h
  ZFPCompressor.h
  ZFPDecompress.h
  ZFP1DCompressor.h
  ZFP1DDecompress.h
  ZFP2DCompressor.h
  ZFP2DDecompress.h
  )


set(header_impls
  ScalarsToColors.hxx
  Keys.hxx
  )


# This is a list of sources that does not have code that runs on devices. It only
# needs a standard system C++ compiler.
set(sources_no_device
  )

# This is a list of sources that has code that runs on devices and might need to
# be compiled with a device-specific compiler (like CUDA).
set(sources_device
  KeysUnsignedTypes.cxx
  KeysSignedTypes.cxx
  MaskSelect.cxx
  ScatterCounting.cxx
  )


#-----------------------------------------------------------------------------
add_subdirectory(internal)
add_subdirectory(cellmetrics)
add_subdirectory(clip)
add_subdirectory(colorconversion)
add_subdirectory(connectivities)
add_subdirectory(contour)
add_subdirectory(contourtree)
add_subdirectory(contourtree_augmented)
add_subdirectory(contourtree_distributed)
add_subdirectory(cosmotools)
add_subdirectory(gradient)
add_subdirectory(histogram)
add_subdirectory(lcs)
add_subdirectory(mir)
add_subdirectory(moments)
add_subdirectory(splatkernels)
add_subdirectory(spatialstructure)
add_subdirectory(tetrahedralize)
add_subdirectory(triangulate)
add_subdirectory(wavelets)
add_subdirectory(particleadvection)
add_subdirectory(zfp)

vtkm_library(
  NAME vtkm_worklet
  SOURCES ${sources_no_device}
  TEMPLATE_SOURCES ${header_impls}
  HEADERS ${headers}
  DEVICE_SOURCES ${sources_device}
  USE_VTKM_JOB_POOL
  )
target_link_libraries(vtkm_worklet PUBLIC vtkm_cont)

set_source_files_properties(${sources_device} PROPERTIES SKIP_UNITY_BUILD_INCLUSION ON)

#-----------------------------------------------------------------------------
if (VTKm_ENABLE_TESTING)
  add_subdirectory(testing)
endif ()<|MERGE_RESOLUTION|>--- conflicted
+++ resolved
@@ -27,13 +27,6 @@
   DispatcherPointNeighborhood.h
   DispatcherReduceByKey.h
   DotProduct.h
-<<<<<<< HEAD
-  ExtractGeometry.h
-  ExtractStructured.h
-=======
-  FieldEntropy.h
-  FieldHistogram.h
->>>>>>> e67449c0
   FieldStatistics.h
   Gradient.h
   ImageDifference.h
