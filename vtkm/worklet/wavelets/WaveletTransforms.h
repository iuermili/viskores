//============================================================================
//  Copyright (c) Kitware, Inc.
//  All rights reserved.
//  See LICENSE.txt for details.
//  This software is distributed WITHOUT ANY WARRANTY; without even
//  the implied warranty of MERCHANTABILITY or FITNESS FOR A PARTICULAR
//  PURPOSE.  See the above copyright notice for more information.
//
//  Copyright 2014 Sandia Corporation.
//  Copyright 2014 UT-Battelle, LLC.
//  Copyright 2014 Los Alamos National Security.
//
//  Under the terms of Contract DE-AC04-94AL85000 with Sandia Corporation,
//  the U.S. Government retains certain rights in this software.
//
//  Under the terms of Contract DE-AC52-06NA25396 with Los Alamos National
//  Laboratory (LANL), the U.S. Government retains certain rights in
//  this software.
//============================================================================

#ifndef vtk_m_worklet_Wavelets_h
#define vtk_m_worklet_Wavelets_h

#include <vtkm/worklet/WorkletMapField.h>
#include <vtkm/worklet/DispatcherMapField.h>

#include <vtkm/Math.h>

namespace vtkm {
namespace worklet {
namespace wavelets {

enum DWTMode {    // boundary extension modes
  SYMH, 
  SYMW,
  ASYMH, 
  ASYMW
};

enum ExtensionDirection {  // which side of a cube to extend
  LEFT,       // X direction
  RIGHT,      // X direction     Y
  TOP,        // Y direction     |   Z
  BOTTOM,     // Y direction     |  /
  FRONT,      // Z direction     | /
  BACK        // Z direction     |/________ X
};


// Worklet for 3D signal extension
// It operates on a specified part of a big cube
class ExtensionWorklet3D : public vtkm::worklet::WorkletMapField
{
public:
  typedef void ControlSignature( WholeArrayOut < ScalarAll >,   // extension
                                 WholeArrayIn  < ScalarAll > ); // signal
  typedef void ExecutionSignature( _1, _2, WorkIndex );
  typedef _1   InputDomain;

  // Constructor
  VTKM_EXEC_CONT
  ExtensionWorklet3D  ( vtkm::Id extdimX,     vtkm::Id extdimY,     vtkm::Id extdimZ,
                        vtkm::Id sigdimX,     vtkm::Id sigdimY,     vtkm::Id sigdimZ,
                        vtkm::Id sigstartX,   vtkm::Id sigstartY,   vtkm::Id sigstartZ,
                        vtkm::Id sigpretendX, vtkm::Id sigpretendY, vtkm::Id sigpretendZ,
                        DWTMode               m,  // SYMH, SYMW, etc.
                        ExtensionDirection    dir, 
                        bool                  pad_zero )
                     : 
                        extDimX( extdimX ),       extDimY( extdimY ),       extDimZ( extdimZ ),
                        sigDimX( sigdimX ),       sigDimY( sigdimY ),       sigDimZ( sigdimZ ),
                        sigStartX( sigstartX ),   sigStartY( sigstartY ),   sigStartZ( sigstartZ ),
                        sigPretendDimX( sigpretendX ), 
                        sigPretendDimY( sigpretendY ), 
                        sigPretendDimZ( sigpretendZ ), 
                        mode(m), 
                        direction( dir ), 
                        padZero( pad_zero )  
  {}

  // Index translation helper
  VTKM_EXEC_CONT
  void Ext1Dto3D ( vtkm::Id idx, vtkm::Id &x, vtkm::Id &y, vtkm::Id &z ) const
  {
    z = idx / (extDimX * extDimY);
    y = (idx - z * extDimX * extDimY) / extDimX;
    x = idx % extDimX;
  }

  // Index translation helper
  VTKM_EXEC_CONT
  vtkm::Id Sig3Dto1D( vtkm::Id x, vtkm::Id y, vtkm::Id z) const
  {
    return z * sigDimX * sigDimY + y * sigDimX + x;
  }

  // Index translation helper
  VTKM_EXEC_CONT
  vtkm::Id SigPretend3Dto1D( vtkm::Id x, vtkm::Id y, vtkm::Id z ) const
  {
    return (z + sigStartZ) * sigDimX * sigDimY + (y + sigStartY) * sigDimX + x + sigStartX;
  }

  template< typename PortalOutType, typename PortalInType >
  VTKM_EXEC
  void operator()(       PortalOutType       &portalOut,
                   const PortalInType        &portalIn,
                   const vtkm::Id            &workIndex) const
  {
    vtkm::Id    extX, 			 extY, 				extZ;
    vtkm::Id    sigPretendX, sigPretendY, sigPretendZ;
    Ext1Dto3D( workIndex, extX, extY, extZ );
    typename PortalOutType::ValueType sym = 1.0;
    if( mode == ASYMH || mode == ASYMW )
      sym = -1.0;
    if( direction == LEFT )
    {
      sigPretendY = extY;
      sigPretendZ = extZ;
      if( mode == SYMH || mode == ASYMH )
        sigPretendX = extDimX - extX - 1;
      else    // mode == SYMW || mode == ASYMW
        sigPretendX = extDimX - extX; 
    }
    else if( direction == RIGHT )
    {
      sigPretendY = extY;
      sigPretendZ = extZ;
      if( mode == SYMH || mode == ASYMH )
        sigPretendX = sigPretendDimX - extX - 1;
      else
        sigPretendX = sigPretendDimX - extX - 2;
      if( padZero )
        sigPretendX++;
    }
    else if( direction == TOP ) 
    {
      sigPretendX = extX;
      sigPretendZ = extZ;
      if( mode == SYMH || mode == ASYMH )
        sigPretendY = extDimY - extY - 1;
      else    // mode == SYMW || mode == ASYMW
        sigPretendY = extDimY - extY; 
    }
    else if( direction == BOTTOM )
    {
      sigPretendX = extX;
      sigPretendZ = extZ;
      if( mode == SYMH || mode == ASYMH )
        sigPretendY = sigPretendDimY - extY - 1;
      else
        sigPretendY = sigPretendDimY - extY - 2;
      if( padZero )
        sigPretendY++;
    }
    else if( direction == FRONT ) 
    {
      sigPretendX = extX;
      sigPretendY = extY;
      if( mode == SYMH || mode == ASYMH )
        sigPretendZ = extDimZ - extZ - 1;
      else    // mode == SYMW || mode == ASYMW
        sigPretendZ = extDimZ - extZ; 
    }
    else if( direction == BACK )
    {
      sigPretendX = extX;
      sigPretendY = extY;
      if( mode == SYMH || mode == ASYMH )
        sigPretendZ = sigPretendDimZ - extZ - 1;
      else
        sigPretendZ = sigPretendDimZ - extZ - 2;
      if( padZero )
        sigPretendZ++;
    }
		else
    {
      sigPretendX = sigPretendY = sigPretendZ = 0;    // so the compiler doesn't complain
      vtkm::cont::ErrorControlInternal("Invalid extension mode for cubes!");
    }

    if( sigPretendX == sigPretendDimX || 		// decides to pad a zero 
				sigPretendY == sigPretendDimY ||
				sigPretendZ == sigPretendDimZ  )
      portalOut.Set( workIndex, 0.0 );
    else
      portalOut.Set( workIndex, sym * portalIn.Get( 
										 SigPretend3Dto1D(sigPretendX, sigPretendY, sigPretendZ) ));
  }

private:
  const vtkm::Id              extDimX, extDimY, extDimZ, sigDimX, sigDimY, sigDimZ;
  const vtkm::Id              sigStartX, sigStartY, sigStartZ;  // defines a small cube to work on
  const vtkm::Id              sigPretendDimX, sigPretendDimY, sigPretendDimZ;   // small cube dims
  const DWTMode               mode;
  const ExtensionDirection    direction;
  const bool                  padZero;  // treat sigIn as having a zero at the end
};


//=============================================================================

//  Y
//
//  |      Z
//  |     /
//  |    /
//  |   /
//  |  /
//  | /
//  |/------------- X
// 
// The following 3 classes perform the same functionaliry in 3 directions
class IndexTranslator3CubesLeftRight
{
public:
  IndexTranslator3CubesLeftRight	( 
            vtkm::Id x_1,             vtkm::Id y_1,             vtkm::Id z_1,
            vtkm::Id x_2,             vtkm::Id y_2,             vtkm::Id z_2,
            vtkm::Id startx_2,        vtkm::Id starty_2,        vtkm::Id startz_2,
            vtkm::Id pretendx_2,      vtkm::Id pretendy_2,      vtkm::Id pretendz_2,
            vtkm::Id x_3,             vtkm::Id y_3,             vtkm::Id z_3 )
          :  
            dimX1(x_1),               dimY1(y_1),               dimZ1(z_1),
            dimX2(x_2),               dimY2(y_2),               dimZ2(z_2),
            startX2( startx_2 ),      startY2( starty_2 ),      startZ2(startz_2),
            pretendDimX2(pretendx_2), pretendDimY2(pretendy_2), pretendDimZ2(pretendz_2),
            dimX3(x_3),               dimY3(y_3),               dimZ3(z_3)
  { (void)dimY2; }

  VTKM_EXEC_CONT
  void Translate3Dto1D( vtkm::Id  inX,  vtkm::Id  inY,  vtkm::Id  inZ,    // 3D indices as input
                        vtkm::Id  &cube, vtkm::Id  &idx ) const // which cube, and idx of that cube
  {
    if ( dimX1 <= inX && inX < (dimX1 + pretendDimX2) )
    {
      vtkm::Id inX_local = inX - dimX1;
      cube = 2;
      idx = (inZ + startZ2) * dimX2 * dimY2 + (inY + startY2) * dimX2 + (inX_local + startX2);
    }
    else if ( 0 <= inX && inX < dimX1 )
    {
      cube = 1;
      idx = inZ * dimX1 * dimY1 + inY * dimX1 + inX;
    } 
    else if ( (dimX1 + pretendDimX2) <= inX && inX < (dimX1 + pretendDimX2 + dimX3) )
    {
      vtkm::Id inX_local = inX - dimX1 - pretendDimX2;
      cube = 3;  
      idx = inZ * dimX3 * dimY3 + inY * dimX3 + inX_local;
    }
    else
      vtkm::cont::ErrorControlInternal("Invalid index!");
  }

private:
  const vtkm::Id      dimX1, dimY1, dimZ1;		// left extension
  const vtkm::Id      dimX2, dimY2, dimZ2;		// actual signal dims
	const vtkm::Id			startX2, startY2, startZ2, pretendDimX2, pretendDimY2, pretendDimZ2;
  const vtkm::Id      dimX3, dimY3, dimZ3;		// right extension
};

class IndexTranslator3CubesTopDown
{
public:
  IndexTranslator3CubesTopDown  ( 
            vtkm::Id x_1,             vtkm::Id y_1,             vtkm::Id z_1,
            vtkm::Id x_2,             vtkm::Id y_2,             vtkm::Id z_2,
            vtkm::Id startx_2,        vtkm::Id starty_2,        vtkm::Id startz_2,
            vtkm::Id pretendx_2,      vtkm::Id pretendy_2,      vtkm::Id pretendz_2,
            vtkm::Id x_3,             vtkm::Id y_3,             vtkm::Id z_3 )
          :  
            dimX1(x_1),               dimY1(y_1),               dimZ1(z_1),
            dimX2(x_2),               dimY2(y_2),               dimZ2(z_2),
            startX2( startx_2 ),      startY2( starty_2 ),      startZ2(startz_2),
            pretendDimX2(pretendx_2), pretendDimY2(pretendy_2), pretendDimZ2(pretendz_2),
            dimX3(x_3),               dimY3(y_3),               dimZ3(z_3)
  { }

  VTKM_EXEC_CONT
  void Translate3Dto1D( vtkm::Id  inX,  vtkm::Id  inY,  vtkm::Id  inZ,    // 3D indices as input
                        vtkm::Id  &cube, vtkm::Id  &idx ) const // which cube, and idx of that cube
  {
    if ( dimY1 <= inY && inY < (dimY1 + pretendDimY2) )
    {
      vtkm::Id inY_local = inY - dimY1;
      cube = 2;
      idx = (inZ + startZ2) * dimX2 * dimY2 + (inY_local + startY2) * dimX2 + inX + startX2;
    }
    else if ( 0 <= inY && inY < dimY1 )
    {
      cube = 1;
      idx = inZ * dimX1 * dimY1 + inY * dimX1 + inX;
    }
    else if ( (dimY1 + pretendDimY2) <= inY && inY < (dimY1 + pretendDimY2 + dimY3) )
    {
      vtkm::Id inY_local = inY - dimY1 - pretendDimY2;
      cube = 3;
      idx = inZ * dimX3 * dimY3 + inY_local * dimX3 + inX;
    }
    else
      vtkm::cont::ErrorControlInternal("Invalid index!");
  }

private:
  const vtkm::Id      dimX1, dimY1, dimZ1;		// left extension
  const vtkm::Id      dimX2, dimY2, dimZ2;		// actual signal dims
	const vtkm::Id			startX2, startY2, startZ2, pretendDimX2, pretendDimY2, pretendDimZ2;
  const vtkm::Id      dimX3, dimY3, dimZ3;		// right extension
};

class IndexTranslator3CubesFrontBack
{
public:
  IndexTranslator3CubesFrontBack  ( 
            vtkm::Id x_1,             vtkm::Id y_1,             vtkm::Id z_1,
            vtkm::Id x_2,             vtkm::Id y_2,             vtkm::Id z_2,
            vtkm::Id startx_2,        vtkm::Id starty_2,        vtkm::Id startz_2,
            vtkm::Id pretendx_2,      vtkm::Id pretendy_2,      vtkm::Id pretendz_2,
            vtkm::Id x_3,             vtkm::Id y_3,             vtkm::Id z_3 )
          :  
            dimX1(x_1),               dimY1(y_1),               dimZ1(z_1),
            dimX2(x_2),               dimY2(y_2),               dimZ2(z_2),
            startX2( startx_2 ),      startY2( starty_2 ),      startZ2(startz_2),
            pretendDimX2(pretendx_2), pretendDimY2(pretendy_2), pretendDimZ2(pretendz_2),
            dimX3(x_3),               dimY3(y_3),               dimZ3(z_3)
  { }

  VTKM_EXEC_CONT
  void Translate3Dto1D( vtkm::Id  inX,  vtkm::Id  inY,  vtkm::Id  inZ,    // 3D indices as input
                        vtkm::Id  &cube, vtkm::Id  &idx ) const // which cube, and idx of that cube
  {
    if ( dimZ1 <= inZ && inZ < (dimZ1 + pretendDimZ2) )
    {
      vtkm::Id inZ_local = inZ - dimZ1;
      cube = 2;
      idx = (inZ_local + startZ2) * dimX2 * dimY2 + (inY + startY2) * dimX2 + inX + startX2;
    }
    else if ( 0 <= inZ && inZ < dimZ1 )
    {
      cube = 1;
      idx = inZ * dimX1 * dimY1 + inY * dimX1 + inX;
    }
    else if ( (dimZ1 + pretendDimZ2) <= inZ && inZ < (dimZ1 + pretendDimZ2 + dimZ3) )
    {
      vtkm::Id inZ_local = inZ - dimZ1 - pretendDimZ2;
      cube = 3;
      idx = inZ_local * dimX3 * dimY3 + inY * dimX3 + inX;
    }
    else
      vtkm::cont::ErrorControlInternal("Invalid index!");
  }

private:
  const vtkm::Id      dimX1, dimY1, dimZ1;		// left extension
  const vtkm::Id      dimX2, dimY2, dimZ2;		// actual signal dims
	const vtkm::Id			startX2, startY2, startZ2, pretendDimX2, pretendDimY2, pretendDimZ2;
  const vtkm::Id      dimX3, dimY3, dimZ3;		// right extension
};


//=============================================================================

//
//  ---------------------------------------------------
//  |      |          |      |      |          |      |
//  |cube1 |  cube5   |cube2 |cube3 |  cube5   |cube4 |
//  | ext1 |    cA    | ext2 | ext3 |    cD    | ext4 |
//  | (x1) |   (xa)   | (x2) | (x3) |   (xd)   | (x4) |
//  |      |          |      |      |          |      |
//  ----------------------------------------------------
// The following 3 classes perform the same functionaliry in 3 directions
class IndexTranslator6CubesLeftRight
{
public:
  IndexTranslator6CubesLeftRight( 
            vtkm::Id x_1,       vtkm::Id y_1,       vtkm::Id z_1,
            vtkm::Id x_2,       vtkm::Id y_2,       vtkm::Id z_2,
            vtkm::Id x_3,       vtkm::Id y_3,       vtkm::Id z_3,
            vtkm::Id x_4,       vtkm::Id y_4,       vtkm::Id z_4,
            vtkm::Id x_a,       vtkm::Id y_a,       vtkm::Id z_a,
            vtkm::Id x_d,       vtkm::Id y_d,       vtkm::Id z_d,
            vtkm::Id x_5,       vtkm::Id y_5,       vtkm::Id z_5,
            vtkm::Id start_x5,  vtkm::Id start_y5,  vtkm::Id start_z5 )
          :  
            dimX1(x_1),         dimY1(y_1),         dimZ1(z_1),
            dimX2(x_2),         dimY2(y_2),         dimZ2(z_2),
            dimX3(x_3),         dimY3(y_3),         dimZ3(z_3),
            dimX4(x_4),         dimY4(y_4),         dimZ4(z_4),
            dimXa(x_a),         dimYa(y_a),         dimZa(z_a),
            dimXd(x_d),         dimYd(y_d),         dimZd(z_d),
            dimX5(x_5),         dimY5(y_5),         dimZ5(z_5),
            startX5(start_x5),  startY5(start_y5),  startZ5(start_z5)
  { }

  VTKM_EXEC_CONT
  void Translate3Dto1D( vtkm::Id  inX,   vtkm::Id  inY,  vtkm::Id  inZ,   // 3D indices as input
                        vtkm::Id  &cube, vtkm::Id  &idx ) const // which cube, and idx of that cube
  {
    if ( dimX1 <= inX && inX < (dimX1 + dimXa) )
    {
      vtkm::Id inX_local = inX - dimX1;
      cube = 5;  // cAcD
      idx = (inZ + startZ5) * dimX5 * dimY5 + (inY + startY5) * dimX5 + (inX_local + startX5 );
    }
    else if ( (dimX1 + dimXa + dimX2 + dimX3) <= inX && inX < (dimX1 + dimXa + dimX2 + dimX3 + dimXd) )
    {
      vtkm::Id inX_local = inX - dimX1 - dimX2 - dimX3;   // no -dimXa since this is on the same cube
      cube = 5;  // cAcD
      idx = (inZ + startZ5) * dimX5 * dimY5 + (inY + startY5) * dimX5 + (inX_local + startX5 );
    }
    else if ( 0 <= inX && inX < dimX1 )
    {
      cube = 1;  // ext1
      idx = inZ * dimX1 * dimY1 + inY * dimX1 + inX;
    } 
    else if ( (dimX1 + dimXa) <= inX && inX < (dimX1 + dimXa + dimX2) )
    {
      vtkm::Id inX_local = inX - dimX1 - dimXa;
      cube = 2;  // ext2
      idx = inZ * dimX2 * dimY2 + inY * dimX2 + inX_local;
    }
    else if ( (dimX1 + dimXa + dimX2) <= inX && inX < (dimX1 + dimXa + dimX2 + dimX3) )
    {
      vtkm::Id inX_local = inX - dimX1 - dimXa - dimX2;
      cube = 3;  // ext3
      idx = inZ * dimX3 * dimY3 + inY * dimX3 + inX_local;
    }
    else if ( (dimX1 + dimXa + dimX2 + dimX3 + dimXd) <= inX && 
               inX < (dimX1 + dimXa + dimX2 + dimX3 + dimXd + dimX4) )
    {
      vtkm::Id inX_local = inX - dimX1 - dimXa - dimX2 - dimX3 - dimXd;
      cube = 4;  // ext4
      idx = inZ * dimX4 * dimY4 + inY * dimX4 + inX_local;
    }
    else
      vtkm::cont::ErrorControlInternal("Invalid index!");
  }

private:
  const vtkm::Id      dimX1, dimY1, dimZ1, dimX2, dimY2, dimZ2, dimX3, dimY3, dimZ3, dimX4, dimY4, dimZ4;   // extension cube sizes
  const vtkm::Id      dimXa, dimYa, dimZa, dimXd, dimYd, dimZd;         // signal cube sizes
  const vtkm::Id      dimX5, dimY5, dimZ5, startX5, startY5, startZ5;   // entire cube size
};

class IndexTranslator6CubesTopDown
{
public:
  IndexTranslator6CubesTopDown( 
            vtkm::Id x_1,       vtkm::Id y_1,       vtkm::Id z_1,
            vtkm::Id x_2,       vtkm::Id y_2,       vtkm::Id z_2,
            vtkm::Id x_3,       vtkm::Id y_3,       vtkm::Id z_3,
            vtkm::Id x_4,       vtkm::Id y_4,       vtkm::Id z_4,
            vtkm::Id x_a,       vtkm::Id y_a,       vtkm::Id z_a,
            vtkm::Id x_d,       vtkm::Id y_d,       vtkm::Id z_d,
            vtkm::Id x_5,       vtkm::Id y_5,       vtkm::Id z_5,
            vtkm::Id start_x5,  vtkm::Id start_y5,  vtkm::Id start_z5 )
          :  
            dimX1(x_1),         dimY1(y_1),         dimZ1(z_1),
            dimX2(x_2),         dimY2(y_2),         dimZ2(z_2),
            dimX3(x_3),         dimY3(y_3),         dimZ3(z_3),
            dimX4(x_4),         dimY4(y_4),         dimZ4(z_4),
            dimXa(x_a),         dimYa(y_a),         dimZa(z_a),
            dimXd(x_d),         dimYd(y_d),         dimZd(z_d),
            dimX5(x_5),         dimY5(y_5),         dimZ5(z_5),
            startX5(start_x5),  startY5(start_y5),  startZ5(start_z5)
  { }

  VTKM_EXEC_CONT
  void Translate3Dto1D( vtkm::Id  inX,   vtkm::Id  inY,  vtkm::Id  inZ,   // 3D indices as input
                        vtkm::Id  &cube, vtkm::Id  &idx ) const // which cube, and idx of that cube
  {
    if ( dimY1 <= inY && inY < (dimY1 + dimYa) )
    {
      vtkm::Id inY_local = inY - dimY1;
      cube = 5;  // cAcD
      idx = (inZ + startZ5) * dimX5 * dimY5 + (inY_local + startY5 ) * dimX5 + (inX + startX5);
    }
    else if ( (dimY1 + dimYa + dimY2 + dimY3) <= inY && inY < (dimY1 + dimYa + dimY2 + dimY3 + dimYd) )
    {
      vtkm::Id inY_local = inY - dimY1 - dimY2 - dimY3;
      cube = 5;  // cAcD
      idx = (inZ + startZ5) * dimX5 * dimY5 + (inY_local + startY5) * dimX5 + (inX + startX5);
    }
    else if ( 0 <= inY && inY < dimY1 )
    {
      cube = 1;  // ext1
      idx = inZ * dimX1 * dimY1 + inY * dimX1 + inX;
    }
    else if ( (dimY1 + dimYa) <= inY && inY < (dimY1 + dimYa + dimY2) )
    {
      vtkm::Id inY_local = inY - dimY1 - dimYa;
      cube = 2;  // ext2
      idx = inZ * dimX2 * dimY2 + inY_local * dimX2 + inX;
    }
    else if ( (dimY1 + dimYa + dimY2) <= inY && inY < (dimY1 + dimYa + dimY2 + dimY3) )
    {
      vtkm::Id inY_local = inY - dimY1 - dimYa - dimY2;
      cube = 3;  // ext3
      idx = inZ * dimX3 * dimY3 + inY_local * dimX3 + inX;
    }
    else if ( (dimY1 + dimYa + dimY2 + dimY3 + dimYd) <= inY && 
               inY < (dimY1 + dimYa + dimY2 + dimY3 + dimYd + dimY4) )
    {
      vtkm::Id inY_local = inY - dimY1 - dimYa - dimY2 - dimY3 - dimYd;
      cube = 4;  // ext4
      idx = inZ * dimX4 * dimY4 + inY_local * dimX4 + inX;
    }
    else
      vtkm::cont::ErrorControlInternal("Invalid index!");
  }

private:
  const vtkm::Id      dimX1, dimY1, dimZ1, dimX2, dimY2, dimZ2, dimX3, dimY3, dimZ3, dimX4, dimY4, dimZ4;   // extension cube sizes
  const vtkm::Id      dimXa, dimYa, dimZa, dimXd, dimYd, dimZd;         // signal cube sizes
  const vtkm::Id      dimX5, dimY5, dimZ5, startX5, startY5, startZ5;   // entire cube size
};

class IndexTranslator6CubesFrontBack
{
public:
  VTKM_EXEC_CONT
  IndexTranslator6CubesFrontBack( 
            vtkm::Id x_1,       vtkm::Id y_1,       vtkm::Id z_1,
            vtkm::Id x_2,       vtkm::Id y_2,       vtkm::Id z_2,
            vtkm::Id x_3,       vtkm::Id y_3,       vtkm::Id z_3,
            vtkm::Id x_4,       vtkm::Id y_4,       vtkm::Id z_4,
            vtkm::Id x_a,       vtkm::Id y_a,       vtkm::Id z_a,
            vtkm::Id x_d,       vtkm::Id y_d,       vtkm::Id z_d,
            vtkm::Id x_5,       vtkm::Id y_5,       vtkm::Id z_5,
            vtkm::Id start_x5,  vtkm::Id start_y5,  vtkm::Id start_z5 )
          :  
            dimX1(x_1),         dimY1(y_1),         dimZ1(z_1),
            dimX2(x_2),         dimY2(y_2),         dimZ2(z_2),
            dimX3(x_3),         dimY3(y_3),         dimZ3(z_3),
            dimX4(x_4),         dimY4(y_4),         dimZ4(z_4),
            dimXa(x_a),         dimYa(y_a),         dimZa(z_a),
            dimXd(x_d),         dimYd(y_d),         dimZd(z_d),
            dimX5(x_5),         dimY5(y_5),         dimZ5(z_5),
            startX5(start_x5),  startY5(start_y5),  startZ5(start_z5)
  {
  /*  printf("IndexTranslator6CubesFrontBack: \n" );
    printf("  cube1 dims: (%lld, %lld, %lld)\n", dimX1, dimY1, dimZ1 );
    printf("  cube2 dims: (%lld, %lld, %lld)\n", dimX2, dimY2, dimZ2 );
    printf("  cube3 dims: (%lld, %lld, %lld)\n", dimX3, dimY3, dimZ3 );
    printf("  cube4 dims: (%lld, %lld, %lld)\n", dimX4, dimY4, dimZ4 );
    printf("  cube5 dims: (%lld, %lld, %lld)\n", dimX5, dimY5, dimZ5 );
    printf("  cA    dims: (%lld, %lld, %lld)\n", dimXa, dimYa, dimZa );
    printf("  cD    dims: (%lld, %lld, %lld)\n", dimXd, dimYd, dimZd );
    printf("  start idx : (%lld, %lld, %lld)\n", startX5, startY5, startZ5 ); */
  }

  VTKM_EXEC_CONT
  void Translate3Dto1D( vtkm::Id  inX,   vtkm::Id  inY,  vtkm::Id  inZ,   // 3D indices as input
                        vtkm::Id  &cube, vtkm::Id  &idx ) const // which cube, and idx of that cube
  {
    if ( dimZ1 <= inZ && inZ < (dimZ1 + dimZa) )
    {
      vtkm::Id inZ_local = inZ - dimZ1;
      cube = 5;  // cAcD
      idx = (inZ_local + startZ5) * dimX5 * dimY5 + (inY + startY5 ) * dimX5 + (inX + startX5);
    }
    else if ( (dimZ1 + dimZa + dimZ2 + dimZ3) <= inZ && inZ < (dimZ1 + dimZa + dimZ2 + dimZ3 + dimZd) )
    {
      vtkm::Id inZ_local = inZ - dimZ1 - dimZ2 - dimZ3;
      cube = 5;  // cAcD
      idx = (inZ_local + startZ5) * dimX5 * dimY5 + (inY + startY5) * dimX5 + (inX + startX5);
    }
    else if ( 0 <= inZ && inZ < dimZ1 )
    {
      cube = 1;  // ext1
      idx = inZ * dimX1 * dimY1 + inY * dimX1 + inX;
    }
    else if ( (dimZ1 + dimZa) <= inZ && inZ < (dimZ1 + dimZa + dimZ2) )
    {
      vtkm::Id inZ_local = inZ - dimZ1 - dimZa;
      cube = 2;  // ext2
      idx = inZ_local * dimX2 * dimY2 + inY * dimX2 + inX;
    }
    else if ( (dimZ1 + dimZa + dimZ2) <= inZ && inZ < (dimZ1 + dimZa + dimZ2 + dimZ3) )
    {
      vtkm::Id inZ_local = inZ - dimZ1 - dimZa - dimZ2;
      cube = 3;  // ext3
      idx = inZ_local * dimX3 * dimY3 + inY * dimX3 + inX;
    }
    else if ( (dimZ1 + dimZa + dimZ2 + dimZ3 + dimZd) <= inZ && 
               inZ < (dimZ1 + dimZa + dimZ2 + dimZ3 + dimZd + dimZ4) )
    {
      vtkm::Id inZ_local = inZ - dimZ1 - dimZa - dimZ2 - dimZ3 - dimZd;
      cube = 4;  // ext4
      idx = inZ_local * dimX4 * dimY4 + inY * dimX4 + inX;
    }
    else
      vtkm::cont::ErrorControlInternal("Invalid index!");
  }

private:
  const vtkm::Id      dimX1, dimY1, dimZ1, dimX2, dimY2, dimZ2, dimX3, dimY3, dimZ3, dimX4, dimY4, dimZ4;   // extension cube sizes
  const vtkm::Id      dimXa, dimYa, dimZa, dimXd, dimYd, dimZd;         // signal cube sizes
  const vtkm::Id      dimX5, dimY5, dimZ5, startX5, startY5, startZ5;   // entire cube size
};



//=============================================================================

// Worklet: 3D forward transform along X (left-right)
template< typename DeviceTag >
class ForwardTransform3DLeftRight: public vtkm::worklet::WorkletMapField
{
public:
  typedef void ControlSignature(WholeArrayIn<ScalarAll>,     // left extension
                                WholeArrayIn<ScalarAll>,     // signal
                                WholeArrayIn<ScalarAll>,     // right extension
                                WholeArrayOut<ScalarAll>);   // cA followed by cD
  typedef void ExecutionSignature(_1, _2, _3, _4, WorkIndex);
  typedef _4   InputDomain;

  VTKM_EXEC_CONT
  ForwardTransform3DLeftRight  ( 
            const vtkm::cont::ArrayHandle<vtkm::Float64> &loFilter,
            const vtkm::cont::ArrayHandle<vtkm::Float64> &hiFilter,
            vtkm::Id      filter_len, 
            vtkm::Id      approx_len, 
            bool          odd_low, 
            vtkm::Id dimX1,     vtkm::Id dimY1,     vtkm::Id dimZ1,
            vtkm::Id dimX2,     vtkm::Id dimY2,     vtkm::Id dimZ2,
            vtkm::Id startX2,   vtkm::Id startY2,   vtkm::Id startZ2,
            vtkm::Id pretendX2, vtkm::Id pretendY2, vtkm::Id pretendZ2,
            vtkm::Id dimX3,     vtkm::Id dimY3,     vtkm::Id dimZ3 )  
          :    
            lowFilter(  loFilter.PrepareForInput( DeviceTag() ) ),
            highFilter( hiFilter.PrepareForInput( DeviceTag() ) ),
            filterLen(  filter_len ), 
            approxLen(  approx_len ),
            outDimX( pretendX2 ),   outDimY( pretendY2 ),   outDimZ( pretendZ2 ),
            translator( dimX1,      dimY1,      dimZ1,
                        dimX2,      dimY2,      dimZ2,
                        startX2,    startY2,    startZ2,
                        pretendX2,  pretendY2,  pretendZ2, 
                        dimX3,      dimY3,      dimZ3 )
  { 
    this->lstart = odd_low ? 1 : 0;
    this->hstart = 1;
  }

  VTKM_EXEC_CONT
  void Output1Dto3D( vtkm::Id idx, vtkm::Id &x, vtkm::Id &y, vtkm::Id &z ) const     
  {
    z = idx / (outDimX * outDimY);
    y = (idx - z * outDimX * outDimY) / outDimX;
    x = idx % outDimX;
  }
  VTKM_EXEC_CONT
  vtkm::Id Output3Dto1D( vtkm::Id x, vtkm::Id y, vtkm::Id z ) const     
  {
    return z * outDimX * outDimY + y * outDimX + x;
  }

  // Use 64-bit float for convolution calculation
  #define VAL        vtkm::Float64
  #define MAKEVAL(a) (static_cast<VAL>(a))
  template <typename InPortalType1, typename InPortalType2, typename InPortalType3 >
  VTKM_EXEC_CONT
  VAL GetVal( const InPortalType1 &portal1, const InPortalType2 &portal2,
              const InPortalType3 &portal3, vtkm::Id inCube, vtkm::Id inIdx ) const
  {
    if( inCube == 2 )
      return MAKEVAL( portal2.Get(inIdx) );
    else if( inCube == 1 )
      return MAKEVAL( portal1.Get(inIdx) );
    else if( inCube == 3 )
      return MAKEVAL( portal3.Get(inIdx) );
    else
    {
        vtkm::cont::ErrorControlInternal("Invalid cube index!");
        return -1;
    }
  }
 
  template <typename InPortalType1, typename InPortalType2, 
            typename InPortalType3, typename OutputPortalType>
  VTKM_EXEC_CONT
  void operator()(const InPortalType1       &inPortal1, // left extension
                  const InPortalType2       &inPortal2, // signal
                  const InPortalType3       &inPortal3, // right extension
                     OutputPortalType       &coeffOut,
                  const vtkm::Id            &workIndex) const
  {
    vtkm::Id      workX, workY, workZ, output1D;
    Output1Dto3D( workIndex, workX, workY, workZ );
    vtkm::Id      inputCube, inputIdx;
    typedef typename OutputPortalType::ValueType OutputValueType;

    if( workX % 2 == 0 )  // calculate cA
    {
      vtkm::Id xl = lstart + workX;
      VAL sum = MAKEVAL(0.0);
      for( vtkm::Id k = filterLen - 1; k > -1; k-- )
      {
        translator.Translate3Dto1D( xl, workY, workZ, inputCube, inputIdx );
        sum += lowFilter.Get(k) * 
               GetVal( inPortal1, inPortal2, inPortal3, inputCube, inputIdx );
        xl++;
      }
      output1D = Output3Dto1D( workX/2, workY, workZ );
      coeffOut.Set( output1D, static_cast<OutputValueType>(sum) );
    }
    else                      // calculate cD
    {
      vtkm::Id xh = hstart + workX - 1;
      VAL sum=MAKEVAL(0.0);
      for( vtkm::Id k = filterLen - 1; k > -1; k-- )
      {
        translator.Translate3Dto1D( xh, workY, workZ, inputCube, inputIdx );
        sum += highFilter.Get(k) * 
               GetVal( inPortal1, inPortal2, inPortal3, inputCube, inputIdx );
        xh++;
      }
      output1D = Output3Dto1D( (workX-1)/2 + approxLen, workY, workZ );
      coeffOut.Set( output1D, static_cast<OutputValueType>(sum) );
    }
  }
  #undef MAKEVAL
  #undef VAL

private:
  const typename vtkm::cont::ArrayHandle<vtkm::Float64>::ExecutionTypes<DeviceTag>::PortalConst 
                      lowFilter,    highFilter;
  const vtkm::Id      filterLen,    approxLen;
  const vtkm::Id      outDimX,      outDimY,      outDimZ;
  const IndexTranslator3CubesLeftRight            translator;
        vtkm::Id      lstart,       hstart;
};

template< typename DeviceTag >
class ForwardTransform3DTopDown: public vtkm::worklet::WorkletMapField
{
public:
  typedef void ControlSignature(WholeArrayIn<ScalarAll>,     // left extension
                                WholeArrayIn<ScalarAll>,     // signal
                                WholeArrayIn<ScalarAll>,     // right extension
                                WholeArrayOut<ScalarAll>);   // cA followed by cD
  typedef void ExecutionSignature(_1, _2, _3, _4, WorkIndex);
  typedef _4   InputDomain;

  VTKM_EXEC_CONT
  ForwardTransform3DTopDown ( 
            const vtkm::cont::ArrayHandle<vtkm::Float64> &loFilter,
            const vtkm::cont::ArrayHandle<vtkm::Float64> &hiFilter,
            vtkm::Id      filter_len, 
            vtkm::Id      approx_len, 
            bool          odd_low, 
            vtkm::Id dimX1,     vtkm::Id dimY1,     vtkm::Id dimZ1,
            vtkm::Id dimX2,     vtkm::Id dimY2,     vtkm::Id dimZ2,
            vtkm::Id startX2,   vtkm::Id startY2,   vtkm::Id startZ2,
            vtkm::Id pretendX2, vtkm::Id pretendY2, vtkm::Id pretendZ2,
            vtkm::Id dimX3,     vtkm::Id dimY3,     vtkm::Id dimZ3 )  
          :    
            lowFilter(  loFilter.PrepareForInput( DeviceTag() ) ),
            highFilter( hiFilter.PrepareForInput( DeviceTag() ) ),
            filterLen(  filter_len ), 
            approxLen(  approx_len ),
            outDimX( pretendX2 ),   outDimY( pretendY2 ),   outDimZ( pretendZ2 ),
            translator( dimX1,      dimY1,      dimZ1,
                        dimX2,      dimY2,      dimZ2,
                        startX2,    startY2,    startZ2,
                        pretendX2,  pretendY2,  pretendZ2, 
                        dimX3,      dimY3,      dimZ3 )
  { 
    this->lstart = odd_low ? 1 : 0;
    this->hstart = 1;
  }

  VTKM_EXEC_CONT
  void Output1Dto3D( vtkm::Id idx, vtkm::Id &x, vtkm::Id &y, vtkm::Id &z ) const     
  {
    z = idx / (outDimX * outDimY);
    y = (idx - z * outDimX * outDimY) / outDimX;
    x = idx % outDimX;
  }
  VTKM_EXEC_CONT
  vtkm::Id Output3Dto1D( vtkm::Id x, vtkm::Id y, vtkm::Id z ) const     
  {
    return z * outDimX * outDimY + y * outDimX + x;
  }

  // Use 64-bit float for convolution calculation
  #define VAL        vtkm::Float64
  #define MAKEVAL(a) (static_cast<VAL>(a))
  template <typename InPortalType1, typename InPortalType2, typename InPortalType3 >
  VTKM_EXEC_CONT
  VAL GetVal( const InPortalType1 &portal1, const InPortalType2 &portal2,
              const InPortalType3 &portal3, vtkm::Id inCube, vtkm::Id inIdx ) const
  {
    if( inCube == 2 )
      return MAKEVAL( portal2.Get(inIdx) );
    else if( inCube == 1 )
      return MAKEVAL( portal1.Get(inIdx) );
    else if( inCube == 3 )
      return MAKEVAL( portal3.Get(inIdx) );
    else
    {
        vtkm::cont::ErrorControlInternal("Invalid cube index!");
        return -1;
    }
  }
 
  template <typename InPortalType1, typename InPortalType2, 
            typename InPortalType3, typename OutputPortalType>
  VTKM_EXEC_CONT
  void operator()(const InPortalType1       &inPortal1, // top extension
                  const InPortalType2       &inPortal2, // signal
                  const InPortalType3       &inPortal3, // down extension
                     OutputPortalType       &coeffOut,
                  const vtkm::Id            &workIndex) const
  {
    vtkm::Id      workX, workY, workZ, output1D;
    Output1Dto3D( workIndex, workX, workY, workZ );
    vtkm::Id      inputCube, inputIdx;
    typedef typename OutputPortalType::ValueType OutputValueType;

    if( workY % 2 == 0 )  // calculate cA
    {
      vtkm::Id yl = lstart + workY;
      VAL sum = MAKEVAL(0.0);
      for( vtkm::Id k = filterLen - 1; k > -1; k-- )
      {
        translator.Translate3Dto1D( workX, yl, workZ, inputCube, inputIdx );
        sum += lowFilter.Get(k) * 
               GetVal( inPortal1, inPortal2, inPortal3, inputCube, inputIdx );
        yl++;
      }
      output1D = Output3Dto1D( workX, workY/2, workZ );
      coeffOut.Set( output1D, static_cast<OutputValueType>(sum) );
    }
    else                      // calculate cD
    {
      vtkm::Id yh = hstart + workY - 1;
      VAL sum=MAKEVAL(0.0);
      for( vtkm::Id k = filterLen - 1; k > -1; k-- )
      {
        translator.Translate3Dto1D( workX, yh, workZ, inputCube, inputIdx );
        sum += highFilter.Get(k) * 
               GetVal( inPortal1, inPortal2, inPortal3, inputCube, inputIdx );
        yh++;
      }
      output1D = Output3Dto1D( workX, (workY-1)/2 + approxLen, workZ );
      coeffOut.Set( output1D, static_cast<OutputValueType>(sum) );
    }
  }
  #undef MAKEVAL
  #undef VAL

private:
  const typename vtkm::cont::ArrayHandle<vtkm::Float64>::ExecutionTypes<DeviceTag>::PortalConst 
                      lowFilter,    highFilter;
  const vtkm::Id      filterLen,    approxLen;
  const vtkm::Id      outDimX,      outDimY,      outDimZ;
  const IndexTranslator3CubesTopDown              translator;
        vtkm::Id      lstart,       hstart;
};

template< typename DeviceTag >
class ForwardTransform3DFrontBack: public vtkm::worklet::WorkletMapField
{
public:
  typedef void ControlSignature(WholeArrayIn<ScalarAll>,     // left extension
                                WholeArrayIn<ScalarAll>,     // signal
                                WholeArrayIn<ScalarAll>,     // right extension
                                WholeArrayOut<ScalarAll>);   // cA followed by cD
  typedef void ExecutionSignature(_1, _2, _3, _4, WorkIndex);
  typedef _4   InputDomain;

  VTKM_EXEC_CONT
  ForwardTransform3DFrontBack ( 
            const vtkm::cont::ArrayHandle<vtkm::Float64> &loFilter,
            const vtkm::cont::ArrayHandle<vtkm::Float64> &hiFilter,
            vtkm::Id      filter_len, 
            vtkm::Id      approx_len, 
            bool          odd_low, 
            vtkm::Id dimX1,     vtkm::Id dimY1,     vtkm::Id dimZ1,
            vtkm::Id dimX2,     vtkm::Id dimY2,     vtkm::Id dimZ2,
            vtkm::Id startX2,   vtkm::Id startY2,   vtkm::Id startZ2,
            vtkm::Id pretendX2, vtkm::Id pretendY2, vtkm::Id pretendZ2,
            vtkm::Id dimX3,     vtkm::Id dimY3,     vtkm::Id dimZ3 )  
          :    
            lowFilter(  loFilter.PrepareForInput( DeviceTag() ) ),
            highFilter( hiFilter.PrepareForInput( DeviceTag() ) ),
            filterLen(  filter_len ), 
            approxLen(  approx_len ),
            outDimX( pretendX2 ),   outDimY( pretendY2 ),   outDimZ( pretendZ2 ),
            translator( dimX1,      dimY1,      dimZ1,
                        dimX2,      dimY2,      dimZ2,
                        startX2,    startY2,    startZ2,
                        pretendX2,  pretendY2,  pretendZ2, 
                        dimX3,      dimY3,      dimZ3 )
  { 
    this->lstart = odd_low ? 1 : 0;
    this->hstart = 1;
  }

  VTKM_EXEC_CONT
  void Output1Dto3D( vtkm::Id idx, vtkm::Id &x, vtkm::Id &y, vtkm::Id &z ) const     
  {
    z = idx / (outDimX * outDimY);
    y = (idx - z * outDimX * outDimY) / outDimX;
    x = idx % outDimX;
  }
  VTKM_EXEC_CONT
  vtkm::Id Output3Dto1D( vtkm::Id x, vtkm::Id y, vtkm::Id z ) const     
  {
    return z * outDimX * outDimY + y * outDimX + x;
  }

  // Use 64-bit float for convolution calculation
  #define VAL        vtkm::Float64
  #define MAKEVAL(a) (static_cast<VAL>(a))
  template <typename InPortalType1, typename InPortalType2, typename InPortalType3 >
  VTKM_EXEC_CONT
  VAL GetVal( const InPortalType1 &portal1, const InPortalType2 &portal2,
              const InPortalType3 &portal3, vtkm::Id inCube, vtkm::Id inIdx ) const
  {
    if( inCube == 2 )
      return MAKEVAL( portal2.Get(inIdx) );
    else if( inCube == 1 )
      return MAKEVAL( portal1.Get(inIdx) );
    else if( inCube == 3 )
      return MAKEVAL( portal3.Get(inIdx) );
    else
    {
        vtkm::cont::ErrorControlInternal("Invalid cube index!");
        return -1;
    }
  }
 
  template <typename InPortalType1, typename InPortalType2, 
            typename InPortalType3, typename OutputPortalType>
  VTKM_EXEC_CONT
  void operator()(const InPortalType1       &inPortal1, // top extension
                  const InPortalType2       &inPortal2, // signal
                  const InPortalType3       &inPortal3, // down extension
                     OutputPortalType       &coeffOut,
                  const vtkm::Id            &workIndex) const
  {
    vtkm::Id      workX, workY, workZ, output1D;
    Output1Dto3D( workIndex, workX, workY, workZ );
    vtkm::Id      inputCube, inputIdx;
    typedef typename OutputPortalType::ValueType OutputValueType;

    if( workZ % 2 == 0 )  // calculate cA
    {
      vtkm::Id zl = lstart + workZ;
      VAL sum = MAKEVAL(0.0);
      for( vtkm::Id k = filterLen - 1; k > -1; k-- )
      {
        translator.Translate3Dto1D( workX, workY, zl, inputCube, inputIdx );
        sum += lowFilter.Get(k) * 
               GetVal( inPortal1, inPortal2, inPortal3, inputCube, inputIdx );
        zl++;
      }
      output1D = Output3Dto1D( workX, workY, workZ/2 );
      coeffOut.Set( output1D, static_cast<OutputValueType>(sum) );
    }
    else                      // calculate cD
    {
      vtkm::Id zh = hstart + workZ - 1;
      VAL sum=MAKEVAL(0.0);
      for( vtkm::Id k = filterLen - 1; k > -1; k-- )
      {
        translator.Translate3Dto1D( workX, workY, zh, inputCube, inputIdx );
        sum += highFilter.Get(k) * 
               GetVal( inPortal1, inPortal2, inPortal3, inputCube, inputIdx );
        zh++;
      }
      output1D = Output3Dto1D( workX, workY, (workZ-1)/2 + approxLen );
      coeffOut.Set( output1D, static_cast<OutputValueType>(sum) );
    }
  }
  #undef MAKEVAL
  #undef VAL

private:
  const typename vtkm::cont::ArrayHandle<vtkm::Float64>::ExecutionTypes<DeviceTag>::PortalConst 
                      lowFilter,    highFilter;
  const vtkm::Id      filterLen,    approxLen;
  const vtkm::Id      outDimX,      outDimY,      outDimZ;
  const IndexTranslator3CubesFrontBack            translator;
        vtkm::Id      lstart,       hstart;
};



//=============================================================================

//
//  ---------------------------------------------------
//  |      |          |      |      |          |      |
//  |cube1 |  cube5   |cube2 |cube3 |  cube5   |cube4 |
//  | ext1 |    cA    | ext2 | ext3 |    cD    | ext4 |
//  | (x1) |   (xa)   | (x2) | (x3) |   (xd)   | (x4) |
//  |      |          |      |      |          |      |
//  ----------------------------------------------------
// The following 3 classes perform the same functionaliry in 3 directions
//
// Worklet: perform a simple 3D inverse transform along X direction (Left-right)
template< typename DeviceTag >
class InverseTransform3DLeftRight: public vtkm::worklet::WorkletMapField
{
public:
  typedef void ControlSignature( WholeArrayIn< ScalarAll >, // ext1
                                 WholeArrayIn< ScalarAll >, // ext2
                                 WholeArrayIn< ScalarAll >, // ext3
                                 WholeArrayIn< ScalarAll >, // ext4
                                 WholeArrayIn< ScalarAll >, // cA+cD (signal)
                                 FieldOut<     ScalarAll> ); // outptu coefficients
  typedef void ExecutionSignature( _1, _2, _3, _4, _5, _6, WorkIndex );
  typedef _6   InputDomain;

  // Constructor
  VTKM_EXEC_CONT
  InverseTransform3DLeftRight( 
            const vtkm::cont::ArrayHandle<vtkm::Float64> &lo_fil,
            const vtkm::cont::ArrayHandle<vtkm::Float64> &hi_fil,
            vtkm::Id fil_len, 
            vtkm::Id x_1,       vtkm::Id y_1,       vtkm::Id z_1,   // ext1 
            vtkm::Id x_2,       vtkm::Id y_2,       vtkm::Id z_2,   // ext2
            vtkm::Id x_3,       vtkm::Id y_3,       vtkm::Id z_3,   // ext3
            vtkm::Id x_4,       vtkm::Id y_4,       vtkm::Id z_4,   // ext4
            vtkm::Id x_a,       vtkm::Id y_a,       vtkm::Id z_a,   // cA 
            vtkm::Id x_d,       vtkm::Id y_d,       vtkm::Id z_d,   // cD
            vtkm::Id x_5,       vtkm::Id y_5,       vtkm::Id z_5,   // signal, actual dims 
            vtkm::Id startX5,   vtkm::Id startY5,   vtkm::Id startZ5 ) 
          :  
            lowFilter(  lo_fil.PrepareForInput( DeviceTag() ) ),
            highFilter( hi_fil.PrepareForInput( DeviceTag() ) ),
            filterLen( fil_len ), 
            outDimX(x_a + x_d), outDimY( y_a ),     outDimZ( z_a ),
            cALenExtended( x_1 + x_a + x_2 ),
            translator(x_1,     y_1,      z_1,
                       x_2,     y_2,      z_2,
                       x_3,     y_3,      z_3,
                       x_4,     y_4,      z_4,
                       x_a,     y_a,      z_a,
                       x_d,     y_d,      z_d,
                       x_5,     y_5,      z_5,
                      startX5,  startY5,  startZ5 )
  { }
                      
  VTKM_EXEC_CONT
  void Output1Dto3D( vtkm::Id idx, vtkm::Id &x, vtkm::Id &y, vtkm::Id &z ) const
  {
    z = idx / (outDimX * outDimY);
    y = (idx - z * outDimX * outDimY) / outDimX;
    x = idx % outDimX;
  }
  
  // Use 64-bit float for convolution calculation
  #define VAL        vtkm::Float64
  #define MAKEVAL(a) (static_cast<VAL>(a))
  template <typename InPortalType1, typename InPortalType2, typename InPortalType3,
            typename InPortalType4, typename InPortalType5 >
  VTKM_EXEC_CONT
  VAL GetVal( const InPortalType1     &ext1, 
              const InPortalType2     &ext2,
              const InPortalType3     &ext3, 
              const InPortalType4     &ext4,
              const InPortalType5     &sig5, 
                    vtkm::Id          inCube, 
                    vtkm::Id          inIdx ) const
  {
    if( inCube == 2 )
      return MAKEVAL( ext2.Get(inIdx) );
    else if( inCube == 4 )
      return MAKEVAL( ext4.Get(inIdx) );
    else if( inCube == 1 )
      return MAKEVAL( ext1.Get(inIdx) );
    else if( inCube == 3 )
      return MAKEVAL( ext3.Get(inIdx) );
    else if( inCube == 5 )
      return MAKEVAL( sig5.Get(inIdx) );
    else
    {
        vtkm::cont::ErrorControlInternal("Invalid matrix index!");
        return -1;
    }
  }

  template< typename InPortalType1, typename InPortalType2, typename InPortalType3,
            typename InPortalType4, typename InPortalType5, typename OutputValueType >
  VTKM_EXEC
  void operator() (const InPortalType1        &portal1,
                   const InPortalType2        &portal2,
                   const InPortalType3        &portal3,
                   const InPortalType4        &portal4,
                   const InPortalType5        &portal5,
                         OutputValueType      &coeffOut,
                   const vtkm::Id             &workIdx ) const
  {
    vtkm::Id      workX,  workY,  workZ;
    vtkm::Id      k1,     k2,     xi;
    vtkm::Id      inputCube,      inputIdx; 
    Output1Dto3D( workIdx, workX, workY, workZ );

    if( filterLen % 2 != 0 )    // odd filter
    {
      if( workX % 2 != 0 )
      {
        k1 = filterLen - 2;   k2 = filterLen - 1;
      }
      else
      {
        k1 = filterLen - 1;   k2 = filterLen - 2;
      }

      VAL sum = 0.0;
      xi = (workX + 1) / 2;
      while( k1 > -1 )
      {
        translator.Translate3Dto1D( xi, workY, workZ, inputCube, inputIdx );
        sum += lowFilter.Get(k1) * GetVal( portal1, portal2, portal3, portal4, portal5, 
                                           inputCube,  inputIdx );
        xi++;   
        k1 -= 2;
      }
      xi = workX / 2;
      while( k2 > -1 )
      {
        translator.Translate3Dto1D( xi + cALenExtended, workY, workZ, inputCube, inputIdx );
        sum += highFilter.Get(k2) * GetVal( portal1, portal2, portal3, portal4, portal5, 
                                            inputCube, inputIdx );
        xi++;   
        k2 -= 2;
      }
      coeffOut = static_cast< OutputValueType> (sum);
    }
    else    // even filter
    {
      if( (filterLen/2) % 2 != 0 )  // odd length half filter
      {
        xi = workX / 2;
        if( workX % 2 != 0 )
          k1 = filterLen - 1;
        else
          k1 = filterLen - 2;
      }
      else                          // even length half filter
      {
        xi = (workX + 1) / 2;
        if( workX % 2 != 0 )
          k1 = filterLen - 2;
        else
          k1 = filterLen - 1;
      }
      VAL cA, cD;
      VAL sum = 0.0;
      while( k1 > -1 )
      {
        translator.Translate3Dto1D( xi, workY, workZ, inputCube, inputIdx );
        cA = GetVal( portal1, portal2, portal3, portal4, portal5, inputCube, inputIdx );
        translator.Translate3Dto1D( xi + cALenExtended, workY, workZ, inputCube, inputIdx );
        cD = GetVal( portal1, portal2, portal3, portal4, portal5, inputCube, inputIdx );
        sum += lowFilter.Get(k1) * cA + highFilter.Get(k1) * cD;
        xi++;
        k1 -= 2;
      }
      coeffOut = static_cast< OutputValueType >(sum);
    }
  }
  #undef MAKEVAL
  #undef VAL

private:
  const typename vtkm::cont::ArrayHandle<vtkm::Float64>::ExecutionTypes<DeviceTag>::PortalConst 
                          lowFilter,        highFilter;
  const vtkm::Id          filterLen;
        vtkm::Id          outDimX,          outDimY,    outDimZ;
        vtkm::Id          cALenExtended;    // Number of cA at the beginning of input, followed by cD
  const IndexTranslator6CubesLeftRight      translator;
};

template< typename DeviceTag >
class InverseTransform3DTopDown: public vtkm::worklet::WorkletMapField
{
public:
  typedef void ControlSignature( WholeArrayIn< ScalarAll >, // ext1
                                 WholeArrayIn< ScalarAll >, // ext2
                                 WholeArrayIn< ScalarAll >, // ext3
                                 WholeArrayIn< ScalarAll >, // ext4
                                 WholeArrayIn< ScalarAll >, // cA+cD (signal)
                                 FieldOut<     ScalarAll> ); // outptu coefficients
  typedef void ExecutionSignature( _1, _2, _3, _4, _5, _6, WorkIndex );
  typedef _6   InputDomain;

  // Constructor
  VTKM_EXEC_CONT
  InverseTransform3DTopDown( 
            const vtkm::cont::ArrayHandle<vtkm::Float64> &lo_fil,
            const vtkm::cont::ArrayHandle<vtkm::Float64> &hi_fil,
            vtkm::Id fil_len, 
            vtkm::Id x_1,       vtkm::Id y_1,       vtkm::Id z_1,   // ext1 
            vtkm::Id x_2,       vtkm::Id y_2,       vtkm::Id z_2,   // ext2
            vtkm::Id x_3,       vtkm::Id y_3,       vtkm::Id z_3,   // ext3
            vtkm::Id x_4,       vtkm::Id y_4,       vtkm::Id z_4,   // ext4
            vtkm::Id x_a,       vtkm::Id y_a,       vtkm::Id z_a,   // cA 
            vtkm::Id x_d,       vtkm::Id y_d,       vtkm::Id z_d,   // cD
            vtkm::Id x_5,       vtkm::Id y_5,       vtkm::Id z_5,   // signal, actual dims 
            vtkm::Id startX5,   vtkm::Id startY5,   vtkm::Id startZ5 ) 
          :  
            lowFilter(  lo_fil.PrepareForInput( DeviceTag() ) ),
            highFilter( hi_fil.PrepareForInput( DeviceTag() ) ),
            filterLen( fil_len ), 
            outDimX( x_a ),     outDimY(y_a + y_d), outDimZ( z_a ),
            cALenExtended( y_1 + y_a + y_2 ),
            translator(x_1,     y_1,      z_1,
                       x_2,     y_2,      z_2,
                       x_3,     y_3,      z_3,
                       x_4,     y_4,      z_4,
                       x_a,     y_a,      z_a,
                       x_d,     y_d,      z_d,
                       x_5,     y_5,      z_5,
                      startX5,  startY5,  startZ5 )
  { }
                      
  VTKM_EXEC_CONT
  void Output1Dto3D( vtkm::Id idx, vtkm::Id &x, vtkm::Id &y, vtkm::Id &z ) const
  {
    z = idx / (outDimX * outDimY);
    y = (idx - z * outDimX * outDimY) / outDimX;
    x = idx % outDimX;
  }
  
  // Use 64-bit float for convolution calculation
  #define VAL        vtkm::Float64
  #define MAKEVAL(a) (static_cast<VAL>(a))
  template <typename InPortalType1, typename InPortalType2, typename InPortalType3,
            typename InPortalType4, typename InPortalType5 >
  VTKM_EXEC_CONT
  VAL GetVal( const InPortalType1     &ext1, 
              const InPortalType2     &ext2,
              const InPortalType3     &ext3, 
              const InPortalType4     &ext4,
              const InPortalType5     &sig5, 
                    vtkm::Id          inCube, 
                    vtkm::Id          inIdx ) const
  {
    if( inCube == 2 )
      return MAKEVAL( ext2.Get(inIdx) );
    else if( inCube == 4 )
      return MAKEVAL( ext4.Get(inIdx) );
    else if( inCube == 1 )
      return MAKEVAL( ext1.Get(inIdx) );
    else if( inCube == 3 )
      return MAKEVAL( ext3.Get(inIdx) );
    else if( inCube == 5 )
      return MAKEVAL( sig5.Get(inIdx) );
    else
    {
        vtkm::cont::ErrorControlInternal("Invalid matrix index!");
        return -1;
    }
  }

  template< typename InPortalType1, typename InPortalType2, typename InPortalType3,
            typename InPortalType4, typename InPortalType5, typename OutputValueType >
  VTKM_EXEC
  void operator() (const InPortalType1        &portal1,
                   const InPortalType2        &portal2,
                   const InPortalType3        &portal3,
                   const InPortalType4        &portal4,
                   const InPortalType5        &portal5,
                         OutputValueType      &coeffOut,
                   const vtkm::Id             &workIdx ) const
  {
    vtkm::Id      workX,  workY,  workZ;
    vtkm::Id      k1,     k2,     yi;
    vtkm::Id      inputCube,      inputIdx; 
    Output1Dto3D( workIdx, workX, workY, workZ );

    if( filterLen % 2 != 0 ) // odd filter
    {
      if( workY % 2 != 0 )
      {
        k1 = filterLen - 2;   k2 = filterLen - 1;
      }
      else
      {
        k1 = filterLen - 1;   k2 = filterLen - 2;
      }

      VAL sum = 0.0;
      yi = (workY + 1) / 2;
      while( k1 > -1 )
      {
        translator.Translate3Dto1D( workX, yi, workZ, inputCube, inputIdx );
        sum += lowFilter.Get(k1) * GetVal( portal1, portal2, portal3, portal4, portal5, 
                                           inputCube, inputIdx );
        yi++;
        k1 -= 2;
      }
      yi = workY / 2;
      while( k2 > -1 )
      {
        translator.Translate3Dto1D( workX, yi + cALenExtended, workZ, inputCube, inputIdx );
        sum += highFilter.Get(k2) * GetVal( portal1, portal2, portal3, portal4, portal5, 
                                            inputCube, inputIdx );
        yi++;
        k2 -= 2;
      }
      coeffOut = static_cast< OutputValueType >(sum);
    }
    else    // even filter
    {
      if( (filterLen/2) % 2 != 0 )
      {
        yi = workY / 2;
        if( workY % 2 != 0 )
          k1 = filterLen - 1;
        else
          k1 = filterLen - 2;
      }
      else
      {
        yi = (workY + 1) / 2;
        if( workY % 2 != 0 )
          k1 = filterLen - 2;
        else
          k1 = filterLen - 1;
      }
      VAL cA, cD;
      VAL sum = 0.0;
      while( k1 > -1 )
      {
        translator.Translate3Dto1D( workX, yi, workZ, inputCube, inputIdx );
        cA = GetVal( portal1, portal2, portal3, portal4, portal5, inputCube, inputIdx );
        translator.Translate3Dto1D( workX, yi + cALenExtended, workZ, inputCube, inputIdx );
        cD = GetVal( portal1, portal2, portal3, portal4, portal5, inputCube, inputIdx );
        sum += lowFilter.Get(k1) * cA + highFilter.Get(k1) * cD;
        yi++;
        k1 -= 2;
      }
      coeffOut = static_cast< OutputValueType >(sum);
    }
  }
  #undef MAKEVAL
  #undef VAL

private:
  const typename vtkm::cont::ArrayHandle<vtkm::Float64>::ExecutionTypes<DeviceTag>::PortalConst 
                          lowFilter,        highFilter;
  const vtkm::Id          filterLen;
        vtkm::Id          outDimX,          outDimY,    outDimZ;
        vtkm::Id          cALenExtended;    // Number of cA at the beginning of input, followed by cD
  const IndexTranslator6CubesTopDown        translator;
};

template< typename DeviceTag >
class InverseTransform3DFrontBack: public vtkm::worklet::WorkletMapField
{
public:
  typedef void ControlSignature( WholeArrayIn< ScalarAll >, // ext1
                                 WholeArrayIn< ScalarAll >, // ext2
                                 WholeArrayIn< ScalarAll >, // ext3
                                 WholeArrayIn< ScalarAll >, // ext4
                                 WholeArrayIn< ScalarAll >, // cA+cD (signal)
                                 FieldOut<     ScalarAll> ); // outptu coefficients
  typedef void ExecutionSignature( _1, _2, _3, _4, _5, _6, WorkIndex );
  typedef _6   InputDomain;

  // Constructor
  VTKM_EXEC_CONT
  InverseTransform3DFrontBack( 
            const vtkm::cont::ArrayHandle<vtkm::Float64> &lo_fil,
            const vtkm::cont::ArrayHandle<vtkm::Float64> &hi_fil,
            vtkm::Id fil_len, 
            vtkm::Id x_1,       vtkm::Id y_1,       vtkm::Id z_1,   // ext1 
            vtkm::Id x_2,       vtkm::Id y_2,       vtkm::Id z_2,   // ext2
            vtkm::Id x_3,       vtkm::Id y_3,       vtkm::Id z_3,   // ext3
            vtkm::Id x_4,       vtkm::Id y_4,       vtkm::Id z_4,   // ext4
            vtkm::Id x_a,       vtkm::Id y_a,       vtkm::Id z_a,   // cA 
            vtkm::Id x_d,       vtkm::Id y_d,       vtkm::Id z_d,   // cD
            vtkm::Id x_5,       vtkm::Id y_5,       vtkm::Id z_5,   // signal, actual dims 
            vtkm::Id startX5,   vtkm::Id startY5,   vtkm::Id startZ5 ) 
          :  
            lowFilter(  lo_fil.PrepareForInput( DeviceTag() ) ),
            highFilter( hi_fil.PrepareForInput( DeviceTag() ) ),
            filterLen( fil_len ), 
            outDimX( x_a ),     outDimY( y_a ),     outDimZ(z_a + z_d),
            cALenExtended( z_1 + z_a + z_2 ),
            translator(x_1,     y_1,      z_1,
                       x_2,     y_2,      z_2,
                       x_3,     y_3,      z_3,
                       x_4,     y_4,      z_4,
                       x_a,     y_a,      z_a,
                       x_d,     y_d,      z_d,
                       x_5,     y_5,      z_5,
                       startX5, startY5,  startZ5 )
  { 
    /* printf("InverseTransform3DFrontBack: \n");
    printf("  output dims: (%lld, %lld, %lld)\n", outDimX, outDimY, outDimZ ); */
  }
                      
  VTKM_EXEC_CONT
  void Output1Dto3D( vtkm::Id idx, vtkm::Id &x, vtkm::Id &y, vtkm::Id &z ) const
  {
    z = idx / (outDimX * outDimY);
    y = (idx - z * outDimX * outDimY) / outDimX;
    x = idx % outDimX;
  }
  
  // Use 64-bit float for convolution calculation
  #define VAL        vtkm::Float64
  #define MAKEVAL(a) (static_cast<VAL>(a))
  template <typename InPortalType1, typename InPortalType2, typename InPortalType3,
            typename InPortalType4, typename InPortalType5 >
  VTKM_EXEC_CONT
  VAL GetVal( const InPortalType1     &ext1, 
              const InPortalType2     &ext2,
              const InPortalType3     &ext3, 
              const InPortalType4     &ext4,
              const InPortalType5     &sig5, 
                    vtkm::Id          inCube, 
                    vtkm::Id          inIdx ) const
  {
    if( inCube == 2 )
      return MAKEVAL( ext2.Get(inIdx) );
    else if( inCube == 4 )
      return MAKEVAL( ext4.Get(inIdx) );
    else if( inCube == 1 )
      return MAKEVAL( ext1.Get(inIdx) );
    else if( inCube == 3 )
      return MAKEVAL( ext3.Get(inIdx) );
    else if( inCube == 5 )
      return MAKEVAL( sig5.Get(inIdx) );
    else
    {
        vtkm::cont::ErrorControlInternal("Invalid matrix index!");
        return -1;
    }
  }

  template< typename InPortalType1, typename InPortalType2, typename InPortalType3,
            typename InPortalType4, typename InPortalType5, typename OutputValueType >
  VTKM_EXEC
  void operator() (const InPortalType1        &portal1,
                   const InPortalType2        &portal2,
                   const InPortalType3        &portal3,
                   const InPortalType4        &portal4,
                   const InPortalType5        &portal5,
                         OutputValueType      &coeffOut,
                   const vtkm::Id             &workIdx ) const
  {
    vtkm::Id      workX,  workY,  workZ;
    vtkm::Id      k1,     k2,     zi; 
    vtkm::Id      inputCube,      inputIdx; 
    Output1Dto3D( workIdx, workX, workY, workZ );
//printf("A new iteration: \n");
//printf("  workIdx = %lld, workX = %lld, workY = %lld, workZ = %lld\n", workIdx, workX, workY, workZ );

    if( filterLen % 2 != 0 ) // odd filter
    {
      if( workZ % 2 != 0 )
      {
        k1 = filterLen - 2;   k2 = filterLen - 1;
      }
      else
      {
        k1 = filterLen - 1;   k2 = filterLen - 2;
      }

      VAL sum = 0.0;
      zi = (workZ + 1) / 2;
      while( k1 > -1 )
      {
        translator.Translate3Dto1D( workX, workY, zi, inputCube, inputIdx );
        sum += lowFilter.Get(k1) * GetVal( portal1, portal2, portal3, portal4, portal5, 
                                           inputCube, inputIdx );
        zi++;
        k1 -= 2;
      }
      zi = workZ / 2;
      while( k2 > -1 )
      {
        translator.Translate3Dto1D( workX, workY, zi + cALenExtended, inputCube, inputIdx );
        sum += highFilter.Get(k2) * GetVal( portal1, portal2, portal3, portal4, portal5, 
                                            inputCube, inputIdx );
        zi++;
        k2 -= 2;
      }
      coeffOut = static_cast< OutputValueType >(sum);
    }
    else    // even filter
    {
      if( (filterLen/2) % 2 != 0 )
      {
        zi = workZ / 2;
        if( workZ % 2 != 0 )
          k1 = filterLen - 1;
        else
          k1 = filterLen - 2;
      }
      else
      {
        zi = (workZ + 1) / 2;
        if( workZ % 2 != 0 )
          k1 = filterLen - 2;
        else
          k1 = filterLen - 1;
      }
      VAL cA, cD;
      VAL sum = 0.0;
      while( k1 > -1 )
      {
        translator.Translate3Dto1D( workX, workY, zi, inputCube, inputIdx );
        cA = GetVal( portal1, portal2, portal3, portal4, portal5, inputCube, inputIdx );
        translator.Translate3Dto1D( workX, workY, zi + cALenExtended, inputCube, inputIdx );
        cD = GetVal( portal1, portal2, portal3, portal4, portal5, inputCube, inputIdx );
        sum += lowFilter.Get(k1) * cA + highFilter.Get(k1) * cD;
        zi++;
        k1 -= 2;
      }
      coeffOut = static_cast< OutputValueType >(sum);
    }
  }
  #undef MAKEVAL
  #undef VAL

private:
  const typename vtkm::cont::ArrayHandle<vtkm::Float64>::ExecutionTypes<DeviceTag>::PortalConst 
                          lowFilter,        highFilter;
  const vtkm::Id          filterLen;
        vtkm::Id          outDimX,          outDimY,    outDimZ;
        vtkm::Id          cALenExtended;    // Number of cA at the beginning of input, followed by cD
  const IndexTranslator6CubesFrontBack      translator;
};




//=============================================================================

//  ---------------------------------------------------
//  |      |          |      |      |          |      |
//  |      |          |      |      |          |      |
//  | ext1 |    cA    | ext2 | ext3 |    cD    | ext4 |
//  | (x1) |   (xa)   | (x2) | (x3) |   (xd)   | (x4) |
//  |      |          |      |      |          |      |
//  ----------------------------------------------------
//  matrix1: ext1 
//  matrix2: ext2 
//  matrix3: ext3 
//  matrix4: ext4 
//  matrix5: cA + cD
class IndexTranslator6Matrices
{
public:
  IndexTranslator6Matrices( vtkm::Id x_1,       vtkm::Id y_1, 
                            vtkm::Id x_a,       vtkm::Id y_a, 
                            vtkm::Id x_2,       vtkm::Id y_2, 
                            vtkm::Id x_3,       vtkm::Id y_3,
                            vtkm::Id x_d,       vtkm::Id y_d, 
                            vtkm::Id x_4,       vtkm::Id y_4,
                            vtkm::Id x_5,       vtkm::Id y_5,     // actual size of matrix5
                            vtkm::Id start_x5,  vtkm::Id start_y5,// start indices of pretend matrix
                            bool mode )
                         :  x1(x_1),            y1(y_1), 
                            xa(x_a),            ya(y_a), 
                            x2(x_2),            y2(y_2), 
                            x3(x_3),            y3(y_3), 
                            xd(x_d),            yd(y_d), 
                            x4(x_4),            y4(y_4), 
                            x5(x_5),            y5(y_5), 
                            startX5(start_x5),  startY5(start_y5), 
                            modeLR (mode)  
  {
    // Get pretend matrix dims
    if( modeLR )
    {
      pretendX5 = xa + xd;
      pretendY5 = y1;
    }
    else
    {
      pretendX5 = x1;
      pretendY5 = ya + yd;
    }
    (void)y5;
  }

  VTKM_EXEC_CONT
  void Translate2Dto1D( vtkm::Id  inX,  vtkm::Id  inY,         // 2D indices as input
                        vtkm::Id  &mat, vtkm::Id  &idx ) const // which matrix, and idx of that matrix
  {
    if( modeLR )   // left-right mode
    {
      if ( 0 <= inX && inX < x1 )
      {
        mat = 1;  // ext1
        idx = inY * x1 + inX;
      } 
      else if ( x1 <= inX && inX < (x1 + xa) )
      {
        mat = 5;  // cAcD
        idx = (inY + startY5) * x5 + (inX - x1 + startX5 );
      }
      else if ( (x1 + xa) <= inX && inX < (x1 + xa + x2) )
      {
        mat = 2;  // ext2
        idx = inY * x2 + (inX - x1 - xa);
      }
      else if ( (x1 + xa + x2) <= inX && inX < (x1 + xa + x2 + x3) )
      {
        mat = 3;  // ext3
        idx = inY * x3 + (inX - x1 - xa - x2);
      }
      else if ( (x1 + xa + x2 + x3) <= inX && inX < (x1 + xa + x2 + x3 + xd) )
      {
        mat = 5;  // cAcD
        idx = (inY + startY5) * x5 + (inX - x1 - x2 - x3 + startX5 );
      }
      else if ( (x1 + xa + x2 + x3 + xd) <= inX && inX < (x1 + xa + x2 + x3 + xd + x4) )
      {
        mat = 4;  // ext4
        idx = inY * x4 + (inX - x1 - xa - x2 - x3 - xd);
      }
      else
        vtkm::cont::ErrorInternal("Invalid index!");
    }
    else          // top-down mode
    {
      if ( 0 <= inY && inY < y1 )
      {
        mat = 1;  // ext1
        idx = inY * x1 + inX;
      }
      else if ( y1 <= inY && inY < (y1 + ya) )
      {
        mat = 5;  // cAcD
        idx = (inY - y1 + startY5 ) * x5 + inX + startX5;
      }
      else if ( (y1 + ya) <= inY && inY < (y1 + ya + y2) )
      {
        mat = 2;  // ext2
        idx = (inY - y1 - ya) * x2 + inX;
      }
      else if ( (y1 + ya + y2) <= inY && inY < (y1 + ya + y2 + y3) )
      {
        mat = 3;  // ext3
        idx = (inY - y1 - ya - y2) * x3 + inX;
      }
      else if ( (y1 + ya + y2 + y3) <= inY && inY < (y1 + ya + y2 + y3 + yd) )
      {
        mat = 5;  // cAcD
        idx = (inY - y1 - y2 - y3 + startY5 ) * x5 + inX + startX5;
      }
      else if ( (y1 + ya + y2 + y3 + yd) <= inY && inY < (y1 + ya + y2 + y3 + yd + y4) )
      {
        mat = 4;  // ext4
        idx = (inY - y1 - ya - y2 - y3 - yd) * x4 + inX;
      }
      else
        vtkm::cont::ErrorInternal("Invalid index!");
    }
  }

private:
  const vtkm::Id      x1, y1, xa, ya, x2, y2, x3, y3, xd, yd, x4, y4;
        vtkm::Id      x5, y5, startX5, startY5, pretendX5, pretendY5;
  const bool          modeLR ;     // true = left-right mode; false = top-down mode.
};



//       ................
//       .              .
//  -----.--------------.-----
//  |    . |          | .    |
//  |    . |          | .    |
//  | ext1 |   mat2   | ext2 |
//  | (x1) |   (x2)   | (x3) |
//  |    . |          | .    |
//  -----.--------------.-----
//       ................
class IndexTranslator3Matrices
{
public:
  IndexTranslator3Matrices( vtkm::Id x_1,               vtkm::Id y_1, 
                            vtkm::Id x_2,               vtkm::Id y_2,       // actual dims of mat2
                            vtkm::Id startx_2,          vtkm::Id starty_2,  // start idx of pretend
                            vtkm::Id pretendx_2,        vtkm::Id pretendy_2,// pretend dims 
                            vtkm::Id x_3, 							vtkm::Id y_3, 
														bool mode )
                         :  
                            dimX1(x_1),                 dimY1(y_1), 
                            dimX2(x_2),                 dimY2(y_2),
                            startX2( startx_2 ),        startY2( starty_2 ),
                            pretendDimX2( pretendx_2 ), pretendDimY2( pretendy_2 ),
                            dimX3(x_3),                 dimY3(y_3), 
                            mode_lr(mode)  
  { (void)dimY2; }

  VTKM_EXEC_CONT
  void Translate2Dto1D( vtkm::Id  inX,  vtkm::Id  inY,         // 2D indices as input
                        vtkm::Id  &mat, vtkm::Id  &idx ) const // which matrix, and idx of that matrix
  {
    if( mode_lr )   // left-right mode
    {
      if ( 0 <= inX && inX < dimX1 )
      {
        mat = 1;
        idx = inY * dimX1 + inX;
      } 
      else if ( dimX1 <= inX && inX < (dimX1 + pretendDimX2) )
      {
        mat = 2;
        idx = (inY + startY2) * dimX2 + (inX + startX2 - dimX1);
      }
      else if ( (dimX1 + pretendDimX2) <= inX && inX < (dimX1 + pretendDimX2 + dimX3) )
      {
        mat = 3;  
        idx = inY * dimX3 + (inX - dimX1 - pretendDimX2);
      }
      else
        vtkm::cont::ErrorInternal("Invalid index!");
    }
    else          // top-down mode
    {
      if ( 0 <= inY && inY < dimY1 )
      {
        mat = 1;
        idx = inY * dimX1 + inX;
      }
      else if ( dimY1 <= inY && inY < (dimY1 + pretendDimY2) )
      {
        mat = 2;
        idx = (inY + startY2 - dimY1) * dimX2 + inX + startX2;
      }
      else if ( (dimY1 + pretendDimY2) <= inY && inY < (dimY1 + pretendDimY2 + dimY3) )
      {
        mat = 3;
        idx = (inY - dimY1 - pretendDimY2) * dimX3 + inX;
      }
      else
        vtkm::cont::ErrorInternal("Invalid index!");
    }
  }

private:
  const vtkm::Id      dimX1, dimY1;
  const vtkm::Id      dimX2, dimY2, startX2, startY2, pretendDimX2, pretendDimY2;
  const vtkm::Id      dimX3, dimY3;
  const bool          mode_lr;     // true: left right mode; false: top down mode.
};



<<<<<<< HEAD
=======
// Worklet: perform a simple 2D forward transform
template< typename DeviceTag >
class ForwardTransform2D: public vtkm::worklet::WorkletMapField
{
public:
  typedef void ControlSignature(WholeArrayIn<ScalarAll>,     // left/top extension
                                WholeArrayIn<ScalarAll>,     // sigIn
                                WholeArrayIn<ScalarAll>,     // right/bottom extension
                                WholeArrayOut<ScalarAll>);   // cA followed by cD
  typedef void ExecutionSignature(_1, _2, _3, _4, WorkIndex);
  typedef _4   InputDomain;


  // Constructor
  VTKM_EXEC_CONT
  ForwardTransform2D  ( const vtkm::cont::ArrayHandle<vtkm::Float64> &loFilter,
                        const vtkm::cont::ArrayHandle<vtkm::Float64> &hiFilter,
                        vtkm::Id filter_len, vtkm::Id approx_len, 
                        bool odd_low, bool mode_lr,
                        vtkm::Id x1,        vtkm::Id y1,   // dims of left/top extension
                        vtkm::Id x2,        vtkm::Id y2,        // dims of signal
                        vtkm::Id startx2,   vtkm::Id starty2,   // start idx of signal
                        vtkm::Id pretendx2, vtkm::Id pretendy2, // pretend dims of signal
                        vtkm::Id x3,        vtkm::Id y3 )  // dims of right/bottom extension
                   :    
                        lowFilter(  loFilter.PrepareForInput( DeviceTag() ) ),
                        highFilter( hiFilter.PrepareForInput( DeviceTag() ) ),
                        filterLen(  filter_len ), approxLen(  approx_len ),
                        outDimX( pretendx2 ),   outDimY( pretendy2 ),
                        oddlow( odd_low ),      modeLR( mode_lr ),
                        translator( x1,         y1, 
                                    x2,         y2, 
                                    startx2,    starty2, 
                                    pretendx2,  pretendy2, 
                                    x3,         y3, 
                                    mode_lr )
  { this->SetStartPosition(); }

  VTKM_EXEC_CONT
  void Output1Dto2D( vtkm::Id idx, vtkm::Id &x, vtkm::Id &y ) const     
  {
    x = idx % outDimX;
    y = idx / outDimX;
  }
  VTKM_EXEC_CONT
  vtkm::Id Output2Dto1D( vtkm::Id x, vtkm::Id y ) const     
  {
    return y * outDimX + x;
  }

  // Use 64-bit float for convolution calculation
  #define VAL        vtkm::Float64
  #define MAKEVAL(a) (static_cast<VAL>(a))
  template <typename InPortalType1, typename InPortalType2, typename InPortalType3 >
  VTKM_EXEC_CONT
  VAL GetVal( const InPortalType1 &portal1, const InPortalType2 &portal2,
              const InPortalType3 &portal3, vtkm::Id inMatrix, vtkm::Id inIdx ) const
  {
    if( inMatrix == 1 )
      return MAKEVAL( portal1.Get(inIdx) );
    else if( inMatrix == 2 )
      return MAKEVAL( portal2.Get(inIdx) );
    else if( inMatrix == 3 )
      return MAKEVAL( portal3.Get(inIdx) );
    else
    {
        vtkm::cont::ErrorInternal("Invalid matrix index!");
        return -1;
    }
  }
  
  template <typename InPortalType1, typename InPortalType2, 
            typename InPortalType3, typename OutputPortalType>
  VTKM_EXEC_CONT
  void operator()(const InPortalType1       &inPortal1, // left/top extension
                  const InPortalType2       &inPortal2, // signal
                  const InPortalType3       &inPortal3, // right/bottom extension
                     OutputPortalType       &coeffOut,
                  const vtkm::Id            &workIndex) const
  {
    vtkm::Id workX, workY, output1D;
    Output1Dto2D( workIndex, workX, workY );
    vtkm::Id inputMatrix, inputIdx;
    typedef typename OutputPortalType::ValueType OutputValueType;

    if( modeLR )
    {
      if( workX % 2 == 0 )  // calculate cA
      {
        vtkm::Id xl = lstart + workX;
        VAL sum = MAKEVAL(0.0);
        for( vtkm::Id k = filterLen - 1; k > -1; k-- )
        {
          translator.Translate2Dto1D( xl, workY, inputMatrix, inputIdx );
          sum += lowFilter.Get(k) * 
                 GetVal( inPortal1, inPortal2, inPortal3, inputMatrix, inputIdx );
          xl++;
        }
        output1D = Output2Dto1D( workX/2, workY );
        coeffOut.Set( output1D, static_cast<OutputValueType>(sum) );
      }
      else                      // calculate cD
      {
        vtkm::Id xh = hstart + workX - 1;
        VAL sum=MAKEVAL(0.0);
        for( vtkm::Id k = filterLen - 1; k > -1; k-- )
        {
          translator.Translate2Dto1D( xh, workY, inputMatrix, inputIdx );
          sum += highFilter.Get(k) * 
                 GetVal( inPortal1, inPortal2, inPortal3, inputMatrix, inputIdx );
          xh++;
        }
        output1D = Output2Dto1D( (workX-1)/2 + approxLen, workY );
        coeffOut.Set( output1D, static_cast<OutputValueType>(sum) );
      }
    }
    else    // top-down order 
    {
      if( workY % 2 == 0 )  // calculate cA
      {
        vtkm::Id yl = lstart + workY;
        VAL sum = MAKEVAL(0.0);
        for( vtkm::Id k = filterLen - 1; k > -1; k-- )
        {
          translator.Translate2Dto1D( workX, yl, inputMatrix, inputIdx );
          sum += lowFilter.Get(k) * 
                 GetVal( inPortal1, inPortal2, inPortal3, inputMatrix, inputIdx );
          yl++;
        }
        output1D = Output2Dto1D( workX, workY/2 );
        coeffOut.Set( output1D, static_cast<OutputValueType>(sum) );
      }
      else                      // calculate cD
      {
        vtkm::Id yh = hstart + workY - 1;
        VAL sum=MAKEVAL(0.0);
        for( vtkm::Id k = filterLen - 1; k > -1; k-- )
        {
          translator.Translate2Dto1D( workX, yh, inputMatrix, inputIdx );
          sum += highFilter.Get(k) * 
                 GetVal( inPortal1, inPortal2, inPortal3, inputMatrix, inputIdx );
          yh++;
        }
        output1D = Output2Dto1D( workX, (workY-1)/2 + approxLen );
        coeffOut.Set( output1D, static_cast<OutputValueType>(sum) );
      }
    }
  }
  #undef MAKEVAL
  #undef VAL

private:
  const typename vtkm::cont::ArrayHandle<vtkm::Float64>::ExecutionTypes<DeviceTag>::
      PortalConst lowFilter, highFilter;
  const vtkm::Id filterLen, approxLen;
  const vtkm::Id outDimX, outDimY;
  bool  oddlow;
  bool  modeLR;             // true = left right; false = top down.
  const IndexTranslator3Matrices  translator;
  vtkm::Id lstart, hstart;
  
  VTKM_EXEC_CONT
  void SetStartPosition()
  {
    this->lstart = this->oddlow  ? 1 : 0;
    this->hstart = 1;
  }
};



>>>>>>> 2cd54f83
// Worklet for 2D signal extension
// This implementation operates on a specified part of a big rectangle
class ExtensionWorklet2D : public vtkm::worklet::WorkletMapField
{
public:
  typedef void ControlSignature( WholeArrayOut < ScalarAll >,   // extension part
                                 WholeArrayIn  < ScalarAll > ); // signal part
  typedef void ExecutionSignature( _1, _2, WorkIndex );
  typedef _1   InputDomain;

  // Constructor
  VTKM_EXEC_CONT
  ExtensionWorklet2D  ( vtkm::Id  extdimX,      vtkm::Id  extdimY, 
                        vtkm::Id  sigdimX,      vtkm::Id  sigdimY, 
                        vtkm::Id  sigstartX,    vtkm::Id  sigstartY,
                        vtkm::Id  sigpretendX,  vtkm::Id  sigpretendY,
                        DWTMode                 m, 
                        ExtensionDirection      dir, 
                        bool                    pad_zero)
                     : 
                        extDimX( extdimX ),             extDimY( extdimY ), 
                        sigDimX( sigdimX ),             sigDimY( sigdimY ), 
                        sigStartX( sigstartX ),         sigStartY( sigstartY ), 
                        sigPretendDimX( sigpretendX ),  sigPretendDimY( sigpretendY ), 
                        mode( m ), 
                        direction( dir ), 
                        padZero( pad_zero )  
  { (void)sigDimY; }

  // Index translation helper
  VTKM_EXEC_CONT
  void Ext1Dto2D ( vtkm::Id idx, vtkm::Id &x, vtkm::Id &y ) const
  {
    x = idx % extDimX;
    y = idx / extDimX;
  }

  // Index translation helper
  VTKM_EXEC_CONT
  vtkm::Id Sig2Dto1D( vtkm::Id x, vtkm::Id y ) const
  {
    return y * sigDimX + x;
  }

  // Index translation helper
  VTKM_EXEC_CONT
  vtkm::Id SigPretend2Dto1D( vtkm::Id x, vtkm::Id y ) const
  {
    return (y + sigStartY) * sigDimX + x + sigStartX;
  }

  template< typename PortalOutType, typename PortalInType >
  VTKM_EXEC
  void operator()(       PortalOutType       &portalOut,
                   const PortalInType        &portalIn,
                   const vtkm::Id            &workIndex) const
  {
    vtkm::Id extX, extY, sigPretendX, sigPretendY;
		sigPretendX = sigPretendY = 0;
    Ext1Dto2D( workIndex, extX, extY );
    typename PortalOutType::ValueType sym = 1.0;
    if( mode == ASYMH || mode == ASYMW )
      sym = -1.0;
    if( direction == LEFT )     
    {
      sigPretendY = extY;
      if( mode == SYMH || mode == ASYMH )
        sigPretendX = extDimX - extX - 1;
      else    // mode == SYMW || mode == ASYMW
        sigPretendX = extDimX - extX; 
    }
    else if( direction == TOP ) 
    {
      sigPretendX = extX;
      if( mode == SYMH || mode == ASYMH )
        sigPretendY = extDimY - extY - 1;
      else    // mode == SYMW || mode == ASYMW
        sigPretendY = extDimY - extY; 
    }
    else if( direction == RIGHT )
    {
      sigPretendY = extY;
      if( mode == SYMH || mode == ASYMH )
        sigPretendX = sigPretendDimX - extX - 1;
      else
        sigPretendX = sigPretendDimX - extX - 2;
      if( padZero )
        sigPretendX++;
    }
    else if( direction == BOTTOM )
    {
      sigPretendX = extX;
      if( mode == SYMH || mode == ASYMH )
        sigPretendY = sigPretendDimY - extY - 1;
      else
        sigPretendY = sigPretendDimY - extY - 2;
      if( padZero )
        sigPretendY++;
    }
		else
      vtkm::cont::ErrorControlInternal("Invalid extension mode for matrices!");

    if( sigPretendX == sigPretendDimX || sigPretendY == sigPretendDimY )
      portalOut.Set( workIndex, 0.0 );
    else
      portalOut.Set( workIndex, sym * 
                     portalIn.Get( SigPretend2Dto1D(sigPretendX, sigPretendY) ));
  }

private:
  const vtkm::Id              extDimX, extDimY, sigDimX, sigDimY;
  const vtkm::Id              sigStartX, sigStartY, sigPretendDimX, sigPretendDimY;
  const DWTMode               mode;
  const ExtensionDirection    direction;
  const bool                  padZero;  // treat sigIn as having a column/row zeros
};



// Worklet: perform a simple 2D forward transform
template< typename DeviceTag >
class ForwardTransform2D: public vtkm::worklet::WorkletMapField
{
public:
  typedef void ControlSignature(WholeArrayIn<ScalarAll>,     // left/top extension
                                WholeArrayIn<ScalarAll>,     // sigIn
                                WholeArrayIn<ScalarAll>,     // right/bottom extension
                                WholeArrayOut<ScalarAll>);   // cA followed by cD
  typedef void ExecutionSignature(_1, _2, _3, _4, WorkIndex);
  typedef _4   InputDomain;


  // Constructor
  VTKM_EXEC_CONT
  ForwardTransform2D  ( const vtkm::cont::ArrayHandle<vtkm::Float64> &loFilter,
                        const vtkm::cont::ArrayHandle<vtkm::Float64> &hiFilter,
                        vtkm::Id filter_len, vtkm::Id approx_len, 
                        bool odd_low, bool mode_lr,
                        vtkm::Id x1,        vtkm::Id y1,   // dims of left/top extension
                        vtkm::Id x2,        vtkm::Id y2,        // dims of signal
                        vtkm::Id startx2,   vtkm::Id starty2,   // start idx of signal
                        vtkm::Id pretendx2, vtkm::Id pretendy2, // pretend dims of signal
                        vtkm::Id x3,        vtkm::Id y3 )  // dims of right/bottom extension
                   :    
                        lowFilter(  loFilter.PrepareForInput( DeviceTag() ) ),
                        highFilter( hiFilter.PrepareForInput( DeviceTag() ) ),
                        filterLen(  filter_len ), approxLen(  approx_len ),
                        outDimX( pretendx2 ),   outDimY( pretendy2 ),
                        oddlow( odd_low ),      modeLR( mode_lr ),
                        translator( x1,         y1, 
                                    x2,         y2, 
                                    startx2,    starty2, 
                                    pretendx2,  pretendy2, 
                                    x3,         y3, 
                                    mode_lr )
  { this->SetStartPosition(); }

  VTKM_EXEC_CONT
  void Output1Dto2D( vtkm::Id idx, vtkm::Id &x, vtkm::Id &y ) const     
  {
    x = idx % outDimX;
    y = idx / outDimX;
  }
  VTKM_EXEC_CONT
  vtkm::Id Output2Dto1D( vtkm::Id x, vtkm::Id y ) const     
  {
    return y * outDimX + x;
  }

  // Use 64-bit float for convolution calculation
  #define VAL        vtkm::Float64
  #define MAKEVAL(a) (static_cast<VAL>(a))
  template <typename InPortalType1, typename InPortalType2, typename InPortalType3 >
  VTKM_EXEC_CONT
  VAL GetVal( const InPortalType1 &portal1, const InPortalType2 &portal2,
              const InPortalType3 &portal3, vtkm::Id inMatrix, vtkm::Id inIdx ) const
  {
    if( inMatrix == 1 )
      return MAKEVAL( portal1.Get(inIdx) );
    else if( inMatrix == 2 )
      return MAKEVAL( portal2.Get(inIdx) );
    else if( inMatrix == 3 )
      return MAKEVAL( portal3.Get(inIdx) );
    else
    {
        vtkm::cont::ErrorControlInternal("Invalid matrix index!");
        return -1;
    }
  }
  
  template <typename InPortalType1, typename InPortalType2, 
            typename InPortalType3, typename OutputPortalType>
  VTKM_EXEC_CONT
  void operator()(const InPortalType1       &inPortal1, // left/top extension
                  const InPortalType2       &inPortal2, // signal
                  const InPortalType3       &inPortal3, // right/bottom extension
                     OutputPortalType       &coeffOut,
                  const vtkm::Id            &workIndex) const
  {
    vtkm::Id workX, workY, output1D;
    Output1Dto2D( workIndex, workX, workY );
    vtkm::Id inputMatrix, inputIdx;
    typedef typename OutputPortalType::ValueType OutputValueType;

    if( modeLR )
    {
      if( workX % 2 == 0 )  // calculate cA
      {
        vtkm::Id xl = lstart + workX;
        VAL sum = MAKEVAL(0.0);
        for( vtkm::Id k = filterLen - 1; k > -1; k-- )
        {
          translator.Translate2Dto1D( xl, workY, inputMatrix, inputIdx );
          sum += lowFilter.Get(k) * 
                 GetVal( inPortal1, inPortal2, inPortal3, inputMatrix, inputIdx );
          xl++;
        }
        output1D = Output2Dto1D( workX/2, workY );
        coeffOut.Set( output1D, static_cast<OutputValueType>(sum) );
      }
      else                      // calculate cD
      {
        vtkm::Id xh = hstart + workX - 1;
        VAL sum=MAKEVAL(0.0);
        for( vtkm::Id k = filterLen - 1; k > -1; k-- )
        {
          translator.Translate2Dto1D( xh, workY, inputMatrix, inputIdx );
          sum += highFilter.Get(k) * 
                 GetVal( inPortal1, inPortal2, inPortal3, inputMatrix, inputIdx );
          xh++;
        }
        output1D = Output2Dto1D( (workX-1)/2 + approxLen, workY );
        coeffOut.Set( output1D, static_cast<OutputValueType>(sum) );
      }
    }
    else    // top-down order 
    {
      if( workY % 2 == 0 )  // calculate cA
      {
        vtkm::Id yl = lstart + workY;
        VAL sum = MAKEVAL(0.0);
        for( vtkm::Id k = filterLen - 1; k > -1; k-- )
        {
          translator.Translate2Dto1D( workX, yl, inputMatrix, inputIdx );
          sum += lowFilter.Get(k) * 
                 GetVal( inPortal1, inPortal2, inPortal3, inputMatrix, inputIdx );
          yl++;
        }
        output1D = Output2Dto1D( workX, workY/2 );
        coeffOut.Set( output1D, static_cast<OutputValueType>(sum) );
      }
      else                      // calculate cD
      {
        vtkm::Id yh = hstart + workY - 1;
        VAL sum=MAKEVAL(0.0);
        for( vtkm::Id k = filterLen - 1; k > -1; k-- )
        {
          translator.Translate2Dto1D( workX, yh, inputMatrix, inputIdx );
          sum += highFilter.Get(k) * 
                 GetVal( inPortal1, inPortal2, inPortal3, inputMatrix, inputIdx );
          yh++;
        }
        output1D = Output2Dto1D( workX, (workY-1)/2 + approxLen );
        coeffOut.Set( output1D, static_cast<OutputValueType>(sum) );
      }
    }
  }
  #undef MAKEVAL
  #undef VAL

private:
  const typename vtkm::cont::ArrayHandle<vtkm::Float64>::ExecutionTypes<DeviceTag>::
      PortalConst lowFilter, highFilter;
  const vtkm::Id filterLen, approxLen;
  const vtkm::Id outDimX, outDimY;
  bool  oddlow;
  bool  modeLR;             // true = left right; false = top down.
  const IndexTranslator3Matrices  translator;
  vtkm::Id lstart, hstart;
  
  VTKM_EXEC_CONT
  void SetStartPosition()
  {
    this->lstart = this->oddlow  ? 1 : 0;
    this->hstart = 1;
  }
};



//  ---------------------------------------------------
//  |      |          |      |      |          |      |
//  |      |          |      |      |          |      |
//  | ext1 |    cA    | ext2 | ext3 |    cD    | ext4 |
//  | (x1) |   (xa)   | (x2) | (x3) |   (xd)   | (x4) |
//  |      |          |      |      |          |      |
//  ----------------------------------------------------
//  portal1: ext1 
//  portal2: ext2 
//  portal3: ext3 
//  portal4: ext4 
//  portal5: cA + cD
// Worklet: perform a simple 2D inverse transform 
template< typename DeviceTag >
class InverseTransform2D: public vtkm::worklet::WorkletMapField
{
public:
  typedef void ControlSignature( WholeArrayIn< ScalarAll >, // ext1
                                 WholeArrayIn< ScalarAll >, // ext2
                                 WholeArrayIn< ScalarAll >, // ext3
                                 WholeArrayIn< ScalarAll >, // ext4
                                 WholeArrayIn< ScalarAll >, // cA+cD (signal)
                                 FieldOut<     ScalarAll> ); // outptu coeffs
  typedef void ExecutionSignature( _1, _2, _3, _4, _5, _6, WorkIndex );
  typedef _6   InputDomain;

  // Constructor
  VTKM_EXEC_CONT
  InverseTransform2D( const vtkm::cont::ArrayHandle<vtkm::Float64> &lo_fil,
                      const vtkm::cont::ArrayHandle<vtkm::Float64> &hi_fil,
                      vtkm::Id fil_len, 
                      vtkm::Id x_1,       vtkm::Id y_1,   // ext1 
                      vtkm::Id x_a,       vtkm::Id y_a,   // cA 
                      vtkm::Id x_2,       vtkm::Id y_2,   // ext2
                      vtkm::Id x_3,       vtkm::Id y_3,   // ext3
                      vtkm::Id x_d,       vtkm::Id y_d,   // cD
                      vtkm::Id x_4,       vtkm::Id y_4,   // ext4
                      vtkm::Id x_5,       vtkm::Id y_5,
                      vtkm::Id startX5,   vtkm::Id startY5,
                      bool mode_lr )
                   :  lowFilter(  lo_fil.PrepareForInput( DeviceTag() ) ),
                      highFilter( hi_fil.PrepareForInput( DeviceTag() ) ),
                      filterLen( fil_len ), 
                      translator(x_1, y_1, x_a, y_a, x_2, y_2,
                                 x_3, y_3, x_d, y_d, x_4, y_4, 
                                 x_5, y_5, startX5, startY5, mode_lr ),
                      modeLR( mode_lr )   
  {
    if( modeLR )
    {
      outputDimX = x_a + x_d;
      outputDimY = y_1;
      cALenExtended = x_1 + x_a + x_2;
    }
    else
    {
      outputDimX = x_1;
      outputDimY = y_a + y_d;
      cALenExtended = y_1 + y_a + y_2;
    }
  }
                      
  VTKM_EXEC_CONT
  void Output1Dto2D( vtkm::Id idx, vtkm::Id &x, vtkm::Id &y ) const
  {
    x = idx % outputDimX;
    y = idx / outputDimX;
  }
  
  // Use 64-bit float for convolution calculation
  #define VAL        vtkm::Float64
  #define MAKEVAL(a) (static_cast<VAL>(a))
  template <typename InPortalType1, typename InPortalType2, typename InPortalType3,
            typename InPortalType4, typename InPortalTypecAcD >
  VTKM_EXEC_CONT
  VAL GetVal( const InPortalType1     &ext1, 
              const InPortalType2     &ext2,
              const InPortalType3     &ext3, 
              const InPortalType4     &ext4,
              const InPortalTypecAcD  &cAcD, 
              vtkm::Id inMatrix, vtkm::Id inIdx ) const
  {
    if( inMatrix == 1 )
      return MAKEVAL( ext1.Get(inIdx) );
    else if( inMatrix == 2 )
      return MAKEVAL( ext2.Get(inIdx) );
    else if( inMatrix == 3 )
      return MAKEVAL( ext3.Get(inIdx) );
    else if( inMatrix == 4 )
      return MAKEVAL( ext4.Get(inIdx) );
    else if( inMatrix == 5 )
      return MAKEVAL( cAcD.Get(inIdx) );
    else
    {
        vtkm::cont::ErrorInternal("Invalid matrix index!");
        return -1;
    }
  }

  template< typename InPortalType1, typename InPortalType2, typename InPortalType3,
            typename InPortalType4, typename InPortalTypecAcD,
            typename OutputValueType >
  VTKM_EXEC
  void operator() (const InPortalType1        &portal1,
                   const InPortalType2        &portal2,
                   const InPortalType3        &portal3,
                   const InPortalType4        &portal4,
                   const InPortalTypecAcD     &portalcAcD,
                         OutputValueType      &coeffOut,
                   const vtkm::Id             &workIdx ) const
  {
    vtkm::Id workX, workY;
    vtkm::Id k1, k2, xi, yi, inputMatrix, inputIdx; 
    Output1Dto2D( workIdx, workX, workY );

    // left-right, odd filter
    if( modeLR && (filterLen % 2 != 0) )
    {
      if( workX % 2 != 0 )
      {
        k1 = filterLen - 2;   k2 = filterLen - 1;
      }
      else
      {
        k1 = filterLen - 1;   k2 = filterLen - 2;
      }

      VAL sum = 0.0;
      xi = (workX + 1) / 2;
      while( k1 > -1 )
      {
        translator.Translate2Dto1D( xi, workY, inputMatrix, inputIdx );
        sum += lowFilter.Get(k1) * GetVal( portal1, portal2, portal3, portal4, 
                                           portalcAcD, inputMatrix, inputIdx );
        xi++;   
        k1 -= 2;
      }
      xi = workX / 2;
      while( k2 > -1 )
      {
        translator.Translate2Dto1D( xi + cALenExtended, workY, inputMatrix, inputIdx );
        sum += highFilter.Get(k2) * GetVal( portal1, portal2, portal3, portal4,
                                            portalcAcD, inputMatrix, inputIdx );
        xi++;   
        k2 -= 2;
      }
      coeffOut = static_cast< OutputValueType> (sum);
    }

    // top-down, odd filter
    else if ( !modeLR && (filterLen % 2 != 0) ) 
    {
      if( workY % 2 != 0 )
      {
        k1 = filterLen - 2;   k2 = filterLen - 1;
      }
      else
      {
        k1 = filterLen - 1;   k2 = filterLen - 2;
      }

      VAL sum = 0.0;
      yi = (workY + 1) / 2;
      while( k1 > -1 )
      {
        translator.Translate2Dto1D( workX, yi, inputMatrix, inputIdx );
        VAL cA =  GetVal( portal1, portal2, portal3, portal4, portalcAcD, inputMatrix, inputIdx );
        sum += lowFilter.Get(k1) * cA;
        yi++;
        k1 -= 2;
      }
      yi = workY / 2;
      while( k2 > -1 )
      {
        translator.Translate2Dto1D( workX, yi + cALenExtended, inputMatrix, inputIdx );
        VAL cD = GetVal( portal1, portal2, portal3, portal4, portalcAcD, inputMatrix, inputIdx );
        sum += highFilter.Get(k2) * cD;
        yi++;
        k2 -= 2;
      }
      coeffOut = static_cast< OutputValueType >(sum);
    }

    // left-right, even filter
    else if( modeLR && (filterLen % 2 == 0) )
    {
      if( (filterLen/2) % 2 != 0 )  // odd length half filter
      {
        xi = workX / 2;
        if( workX % 2 != 0 )
          k1 = filterLen - 1;
        else
          k1 = filterLen - 2;
      }
      else                          // even length half filter
      {
        xi = (workX + 1) / 2;
        if( workX % 2 != 0 )
          k1 = filterLen - 2;
        else
          k1 = filterLen - 1;
      }
      VAL cA, cD;
      VAL sum = 0.0;
      while( k1 > -1 )
      {
        translator.Translate2Dto1D( xi, workY, inputMatrix, inputIdx );
        cA = GetVal( portal1, portal2, portal3, portal4, portalcAcD, 
                     inputMatrix, inputIdx );
        translator.Translate2Dto1D( xi + cALenExtended, workY, inputMatrix, inputIdx );
        cD = GetVal( portal1, portal2, portal3, portal4, portalcAcD, 
                     inputMatrix, inputIdx );
        sum += lowFilter.Get(k1) * cA + highFilter.Get(k1) * cD;
        xi++;
        k1 -= 2;
      }
      coeffOut = static_cast< OutputValueType >(sum);
    }
  
    // top-down, even filter
    else
    {
      if( (filterLen/2) % 2 != 0 )
      {
        yi = workY / 2;
        if( workY % 2 != 0 )
          k1 = filterLen - 1;
        else
          k1 = filterLen - 2;
      }
      else
      {
        yi = (workY + 1) / 2;
        if( workY % 2 != 0 )
          k1 = filterLen - 2;
        else
          k1 = filterLen - 1;
      }
      VAL cA, cD;
      VAL sum = 0.0;
      while( k1 > -1 )
      {
        translator.Translate2Dto1D( workX, yi, inputMatrix, inputIdx );
        cA = GetVal( portal1, portal2, portal3, portal4, portalcAcD, 
                     inputMatrix, inputIdx );
        translator.Translate2Dto1D( workX, yi + cALenExtended, inputMatrix, inputIdx );
        cD = GetVal( portal1, portal2, portal3, portal4, portalcAcD,
                     inputMatrix, inputIdx );
        sum += lowFilter.Get(k1) * cA + highFilter.Get(k1) * cD;
        yi++;
        k1 -= 2;
      }
      coeffOut = static_cast< OutputValueType >(sum);
    }
  }
  #undef MAKEVAL
  #undef VAL

private:
  const typename vtkm::cont::ArrayHandle<vtkm::Float64>::
        ExecutionTypes<DeviceTag>::PortalConst lowFilter, highFilter;
  const vtkm::Id filterLen;
        vtkm::Id outputDimX, outputDimY;
        vtkm::Id cALenExtended;   // Number of cA at the beginning of input, followed by cD
  const IndexTranslator6Matrices  translator;
  const bool modeLR;
};



// Worklet: perform a simple 1D forward transform
template< typename DeviceTag >
class ForwardTransform: public vtkm::worklet::WorkletMapField
{
public:
  typedef void ControlSignature(WholeArrayIn<ScalarAll>,     // sigIn
                                WholeArrayOut<ScalarAll>);   // cA followed by cD
  typedef void ExecutionSignature(_1, _2, WorkIndex);
  typedef _1   InputDomain;

  // Constructor
  VTKM_EXEC_CONT
  ForwardTransform( const vtkm::cont::ArrayHandle<vtkm::Float64> &loFilter,
                    const vtkm::cont::ArrayHandle<vtkm::Float64> &hiFilter,
                    vtkm::Id filLen, vtkm::Id approx_len, vtkm::Id detail_len,
                    bool odd_low, bool odd_high )  :
                    lowFilter(  loFilter.PrepareForInput(DeviceTag()) ), 
                    highFilter( hiFilter.PrepareForInput(DeviceTag()) ), 
                    filterLen( filLen ), 
                    approxLen( approx_len ), 
                    detailLen( detail_len ),
                    oddlow   ( odd_low ),
                    oddhigh  ( odd_high )
  { this->SetStartPosition(); }

  // Use 64-bit float for convolution calculation
  #define VAL        vtkm::Float64
  #define MAKEVAL(a) (static_cast<VAL>(a))
  template <typename InputPortalType, typename OutputPortalType>
  VTKM_EXEC
  void operator()(const InputPortalType       &signalIn, 
                  OutputPortalType            &coeffOut,
                  const vtkm::Id &workIndex) const
  {
    typedef typename OutputPortalType::ValueType OutputValueType;
    if( workIndex < approxLen + detailLen )
    {
      if( workIndex % 2 == 0 )  // calculate cA
      {
        vtkm::Id xl = xlstart + workIndex;
        VAL sum=MAKEVAL(0.0);
        for( vtkm::Id k = filterLen - 1; k >= 0; k-- )
          sum += lowFilter.Get(k) * MAKEVAL( signalIn.Get(xl++) );
        vtkm::Id outputIdx = workIndex / 2; // put cA at the beginning 
        coeffOut.Set( outputIdx, static_cast<OutputValueType>(sum) );
      }
      else                      // calculate cD
      {
        VAL sum=MAKEVAL(0.0);
        vtkm::Id xh = xhstart + workIndex - 1;
        for( vtkm::Id k = filterLen - 1; k >= 0; k-- )
          sum += highFilter.Get(k) * MAKEVAL( signalIn.Get(xh++) );
        vtkm::Id outputIdx = approxLen + (workIndex-1) / 2; // put cD after cA
        coeffOut.Set( outputIdx, static_cast<OutputValueType>(sum) );
      }
    }
  }
  #undef MAKEVAL
  #undef VAL

private:
  const typename vtkm::cont::ArrayHandle<vtkm::Float64>::
        ExecutionTypes<DeviceTag>::PortalConst lowFilter, highFilter;
  const vtkm::Id filterLen, approxLen, detailLen;  // filter and outcome coeff length.
  bool oddlow, oddhigh;
  vtkm::Id xlstart, xhstart;
  
  VTKM_EXEC_CONT
  void SetStartPosition()
  {
    this->xlstart = this->oddlow  ? 1 : 0;
    this->xhstart = this->oddhigh ? 1 : 0;
  }
};



// Worklet: perform an 1D inverse transform for odd length, symmetric filters.
template< typename DeviceTag >
class InverseTransformOdd: public vtkm::worklet::WorkletMapField
{
public:
  typedef void ControlSignature(WholeArrayIn<ScalarAll>,     // Input: coeffs,
                                                             // cA followed by cD
                                WholeArrayOut<ScalarAll>);   // output
  typedef void ExecutionSignature(_1, _2, WorkIndex);
  typedef _1   InputDomain;

  // Constructor
  VTKM_EXEC_CONT
  InverseTransformOdd( const vtkm::cont::ArrayHandle<vtkm::Float64> &loFilter,
                       const vtkm::cont::ArrayHandle<vtkm::Float64> &hiFilter,
                       vtkm::Id filLen, vtkm::Id ca_len, vtkm::Id ext_len )
                    :  lowFilter(  loFilter.PrepareForInput(DeviceTag()) ),
                       highFilter( hiFilter.PrepareForInput(DeviceTag()) ),
                       filterLen( filLen ), cALen( ca_len ),
                       cALen2( ca_len * 2 ), cALenExtended( ext_len )  {}
                       
  // Use 64-bit float for convolution calculation
  #define VAL        vtkm::Float64
  #define MAKEVAL(a) (static_cast<VAL>(a))
  template <typename InputPortalType, typename OutputPortalType>
  VTKM_EXEC
  void operator()(const InputPortalType       &coeffs,
                  OutputPortalType            &sigOut,
                  const vtkm::Id &workIndex) const
  {
    if( workIndex < cALen2 )   // valid calculation region
    {
      vtkm::Id xi;         // coeff indices
      vtkm::Id k1, k2;     // indices for low and high filter
      VAL sum = 0.0;    

      if( workIndex % 2 != 0 )
      {
        k1 = this->filterLen - 2;
        k2 = this->filterLen - 1;
      }
      else
      {
        k1 = this->filterLen - 1;
        k2 = this->filterLen - 2;
      }

      xi = (workIndex+1) / 2;
      while( k1 > -1 )  // k1 >= 0
      {
        sum += lowFilter.Get(k1) * MAKEVAL( coeffs.Get(xi++) );
        k1 -= 2;
      }

      xi = workIndex / 2;
      while( k2 > -1 )  // k2 >= 0
      {
        sum += highFilter.Get(k2) * MAKEVAL( coeffs.Get( this->cALenExtended + xi++ ) );
        k2 -= 2;
      }
    
      sigOut.Set(workIndex, static_cast<typename OutputPortalType::ValueType>( sum ) );
    }

  }
  #undef MAKEVAL
  #undef VAL

private:
  const typename vtkm::cont::ArrayHandle<vtkm::Float64>::ExecutionTypes<DeviceTag>::
      PortalConst lowFilter, highFilter;
  const vtkm::Id filterLen;       // filter length.
  const vtkm::Id cALen;           // Number of actual cAs 
  const vtkm::Id cALen2;          //  = cALen * 2
  const vtkm::Id cALenExtended;   // Number of cA at the beginning of input, followed by cD
};



// Worklet: perform an 1D inverse transform for even length, symmetric filters.
template< typename DeviceTag >
class InverseTransformEven: public vtkm::worklet::WorkletMapField
{
public:
  typedef void ControlSignature(WholeArrayIn<ScalarAll>,     // Input: coeffs,
                                                             // cA followed by cD
                                WholeArrayOut<ScalarAll>);   // output
  typedef void ExecutionSignature(_1, _2, WorkIndex);
  typedef _1   InputDomain;

  // Constructor
  VTKM_EXEC_CONT
  InverseTransformEven( const vtkm::cont::ArrayHandle<vtkm::Float64> &loFilter,
                        const vtkm::cont::ArrayHandle<vtkm::Float64> &hiFilter,
                        vtkm::Id filtL, vtkm::Id cAL, vtkm::Id cALExt, bool m )
                    :   lowFilter(  loFilter.PrepareForInput(DeviceTag()) ),
                        highFilter( hiFilter.PrepareForInput(DeviceTag()) ),
                        filterLen(  filtL ), cALen( cAL ), cALen2( cAL * 2 ),
                        cALenExtended( cALExt ), matlab( m )    {}

  // Use 64-bit float for convolution calculation
  #define VAL        vtkm::Float64
  #define MAKEVAL(a) (static_cast<VAL>(a))
  template <typename InputPortalType, typename OutputPortalType>
  VTKM_EXEC
  void operator()(const InputPortalType       &coeffs,
                  OutputPortalType            &sigOut,
                  const vtkm::Id &workIndex) const
  {
    if( workIndex < cALen2 )   // valid calculation region
    {
      vtkm::Id xi;         // coeff indices
      vtkm::Id k;          // indices for low and high filter
      VAL sum = 0.0;    

      if( matlab || (filterLen/2) % 2 != 0 )  // odd length half filter
      {
        xi = workIndex / 2;
        if( workIndex % 2 != 0 )
          k = filterLen - 1;
        else
          k = filterLen - 2;
      }
      else
      {
        xi = (workIndex + 1) / 2;
        if( workIndex % 2 != 0 )
          k = filterLen - 2;
        else
          k = filterLen - 1;
      }

      while( k > -1 )   // k >= 0
      {
        sum += lowFilter.Get(k)  * MAKEVAL( coeffs.Get( xi ) ) +               // cA
               highFilter.Get(k) * MAKEVAL( coeffs.Get( xi + cALenExtended) ); // cD
        xi++;
        k -= 2;
      }

      sigOut.Set(workIndex, static_cast<typename OutputPortalType::ValueType>( sum ) );
    }
  }
  #undef MAKEVAL
  #undef VAL

private:
  const typename vtkm::cont::ArrayHandle<vtkm::Float64>::ExecutionTypes<DeviceTag>::
      PortalConst lowFilter, highFilter;
  const vtkm::Id filterLen;       // filter length.
  const vtkm::Id cALen;           // Number of actual cAs 
  const vtkm::Id cALen2;          //  = cALen * 2
  const vtkm::Id cALenExtended;   // Number of cA at the beginning of input, followed by cD 
  bool     matlab;          // followed the naming convention from VAPOR 
                            // It's always false for the 1st 4 filters.
};    



class ThresholdWorklet : public vtkm::worklet::WorkletMapField
{
public:
  typedef void ControlSignature( FieldInOut <ScalarAll> );  // Thresholding in-place
  typedef void  ExecutionSignature( _1 );
  typedef _1    InputDomain;

  // Constructor
  ThresholdWorklet( vtkm::Float64 t ) : threshold( t ),     // must pass in a positive val
                                        neg_threshold( t*-1.0 )  {}
  
  template <typename ValueType >
  VTKM_EXEC
  void operator()( ValueType    &coeffVal ) const
  {
    if( neg_threshold < coeffVal && coeffVal < threshold )
      coeffVal = 0.0;
  }

private:
  vtkm::Float64 threshold;      // positive 
  vtkm::Float64 neg_threshold;  // negative 
};    



class SquaredDeviation: public vtkm::worklet::WorkletMapField
{
public:
  typedef void ControlSignature(FieldIn<ScalarAll>,     
                                FieldOut<ScalarAll>);        
  typedef _2   ExecutionSignature( _1 );
  typedef _1   InputDomain;

  // Constructor
  template <typename ValueType>
  VTKM_EXEC_CONT
  SquaredDeviation( ValueType t ) 
  {
    this->mean = static_cast<vtkm::Float64>(t);
  }

  template <typename ValueType>
  VTKM_EXEC
  ValueType operator()( const ValueType &num ) const
  {
    vtkm::Float64 num64 = static_cast<vtkm::Float64>( num );
    vtkm::Float64 diff = this->mean - num64;
    return static_cast<ValueType>( diff * diff );
  }

private:
  vtkm::Float64 mean;
};   



class Differencer: public vtkm::worklet::WorkletMapField
{
public:
  typedef void ControlSignature(FieldIn<ScalarAll>,     
                                FieldIn<ScalarAll>,
                                FieldOut<ScalarAll>);        
  typedef _3   ExecutionSignature( _1, _2 );
  typedef _1   InputDomain;

  template <typename ValueType1, typename ValueType2 >
  VTKM_EXEC
  ValueType1 operator()( const ValueType1 &v1, const ValueType2 &v2 ) const
  {
    return v1 - static_cast<ValueType1>(v2);
  }
};   



class SquareWorklet : public vtkm::worklet::WorkletMapField
{
public:
  typedef void ControlSignature(FieldIn< ScalarAll>,     
                                FieldOut<ScalarAll>);        
  typedef _2   ExecutionSignature( _1 );
  typedef _1   InputDomain;

  template <typename ValueType>
  VTKM_EXEC
  ValueType operator()( const ValueType &v ) const
  {
    return (v * v);
  }
};    



class CopyWorklet : public vtkm::worklet::WorkletMapField
{
public:
  typedef void ControlSignature( WholeArrayIn<  ScalarAll >,
                                 WholeArrayOut< ScalarAll > );
  typedef void ExecutionSignature( _1, _2, WorkIndex );
  typedef _1   InputDomain;

  // Constructor
  VTKM_EXEC_CONT
  CopyWorklet( vtkm::Id idx ) 
  {
    this->startIdx = idx;
  }

  template< typename PortalInType, typename PortalOutType >
  VTKM_EXEC
  void operator()( const PortalInType     &portalIn,
                         PortalOutType    &portalOut,
                   const vtkm::Id         &workIndex) const
  {
    portalOut.Set( (startIdx + workIndex), portalIn.Get(workIndex) );
  }

private:
  vtkm::Id startIdx;
};



// Worklet for 1D signal extension no. 1
class LeftSYMHExtentionWorklet : public vtkm::worklet::WorkletMapField
{
public:
  typedef void ControlSignature( WholeArrayOut < ScalarAll >,   // extension part
                                 WholeArrayIn  < ScalarAll > ); // signal part
  typedef void ExecutionSignature( _1, _2, WorkIndex );
  typedef _1   InputDomain;

  // Constructor
  VTKM_EXEC_CONT
  LeftSYMHExtentionWorklet( vtkm::Id len ) : addLen( len ) {}

  template< typename PortalOutType, typename PortalInType >
  VTKM_EXEC
  void operator()(       PortalOutType       &portalOut,
                   const PortalInType        &portalIn,
                   const vtkm::Id            &workIndex) const
  {
    portalOut.Set( workIndex, portalIn.Get(this->addLen - workIndex - 1) );
  }

private:
  vtkm::Id addLen;
};



// Worklet for 1D signal extension no. 2
class LeftSYMWExtentionWorklet : public vtkm::worklet::WorkletMapField
{
public:
  typedef void ControlSignature( WholeArrayOut < ScalarAll >,   // extension part
                                 WholeArrayIn  < ScalarAll > ); // signal part
  typedef void ExecutionSignature( _1, _2, WorkIndex );
  typedef _1   InputDomain;

  // Constructor
  VTKM_EXEC_CONT
  LeftSYMWExtentionWorklet( vtkm::Id len ) : addLen( len ) {}

  template< typename PortalOutType, typename PortalInType >
  VTKM_EXEC
  void operator()(       PortalOutType       &portalOut,
                   const PortalInType        &portalIn,
                   const vtkm::Id            &workIndex) const
  {
    portalOut.Set( workIndex, portalIn.Get(this->addLen - workIndex) );
  }

private:
  vtkm::Id addLen;
};



// Worklet for 1D signal extension no. 3
class LeftASYMHExtentionWorklet : public vtkm::worklet::WorkletMapField
{
public:
  typedef void ControlSignature( WholeArrayOut < ScalarAll >,   // extension part
                                 WholeArrayIn  < ScalarAll > ); // signal part
  typedef void ExecutionSignature( _1, _2, WorkIndex );
  typedef _1   InputDomain;

  // Constructor
  VTKM_EXEC_CONT
  LeftASYMHExtentionWorklet( vtkm::Id len ) : addLen (len) {}

  template< typename PortalOutType, typename PortalInType >
  VTKM_EXEC_CONT
  void operator()(       PortalOutType       &portalOut,
                   const PortalInType        &portalIn,
                   const vtkm::Id            &workIndex) const
  {
    portalOut.Set( workIndex, portalIn.Get( addLen - workIndex - 1) * (-1.0) );
  }

private:
  vtkm::Id addLen;
};



// Worklet for 1D signal extension no. 4
class LeftASYMWExtentionWorklet : public vtkm::worklet::WorkletMapField
{
public:
  typedef void ControlSignature( WholeArrayOut < ScalarAll >,   // extension part
                                 WholeArrayIn  < ScalarAll > ); // signal part
  typedef void ExecutionSignature( _1, _2, WorkIndex );
  typedef _1   InputDomain;

  // Constructor
  VTKM_EXEC_CONT
  LeftASYMWExtentionWorklet( vtkm::Id len ) : addLen (len) {}

  template< typename PortalOutType, typename PortalInType >
  VTKM_EXEC_CONT
  void operator()(       PortalOutType       &portalOut,
                   const PortalInType        &portalIn,
                   const vtkm::Id            &workIndex) const
  {
    portalOut.Set( workIndex, portalIn.Get( addLen - workIndex ) * (-1.0) );
  }

private:
  vtkm::Id addLen;
};



// Worklet for 1D signal extension no. 5
class RightSYMHExtentionWorklet : public vtkm::worklet::WorkletMapField
{
public:
  typedef void ControlSignature( WholeArrayOut < ScalarAll >,   // extension part
                                 WholeArrayIn  < ScalarAll > ); // signal part
  typedef void ExecutionSignature( _1, _2, WorkIndex );
  typedef _1   InputDomain;

  // Constructor
  VTKM_EXEC_CONT
  RightSYMHExtentionWorklet ( vtkm::Id sigInl ) : sigInLen( sigInl ) {}

  template< typename PortalOutType, typename PortalInType >
  VTKM_EXEC
  void operator()(       PortalOutType       &portalOut,
                   const PortalInType        &portalIn,
                   const vtkm::Id            &workIndex) const
  {
    portalOut.Set( workIndex, portalIn.Get(this->sigInLen - workIndex - 1) );
  }

private:
  vtkm::Id sigInLen;
};



// Worklet for 1D signal extension no. 6
class RightSYMWExtentionWorklet : public vtkm::worklet::WorkletMapField
{
public:
  typedef void ControlSignature( WholeArrayOut < ScalarAll >,   // extension part
                                 WholeArrayIn  < ScalarAll > ); // signal part
  typedef void ExecutionSignature( _1, _2, WorkIndex );
  typedef _1   InputDomain;

  // Constructor
  VTKM_EXEC_CONT
  RightSYMWExtentionWorklet ( vtkm::Id sigInl ) : sigInLen( sigInl ) {}

  template< typename PortalOutType, typename PortalInType >
  VTKM_EXEC
  void operator()(       PortalOutType       &portalOut,
                   const PortalInType        &portalIn,
                   const vtkm::Id            &workIndex) const
  {
    portalOut.Set( workIndex, portalIn.Get(this->sigInLen - workIndex - 2) );
  }

private:
  vtkm::Id sigInLen;
};



// Worklet for 1D signal extension no. 7
class RightASYMHExtentionWorklet : public vtkm::worklet::WorkletMapField
{
public:
  typedef void ControlSignature( WholeArrayOut < ScalarAll >,   // extension part
                                 WholeArrayIn  < ScalarAll > ); // signal part
  typedef void ExecutionSignature( _1, _2, WorkIndex );
  typedef _1   InputDomain;

  // Constructor
  VTKM_EXEC_CONT
  RightASYMHExtentionWorklet ( vtkm::Id sigInl ) : sigInLen( sigInl ) {}

  template< typename PortalOutType, typename PortalInType >
  VTKM_EXEC_CONT
  void operator()(       PortalOutType       &portalOut,
                   const PortalInType        &portalIn,
                   const vtkm::Id            &workIndex) const
  {
    portalOut.Set( workIndex, portalIn.Get( sigInLen - workIndex - 1) * (-1.0) );
  }

private:
  vtkm::Id sigInLen;
};



// Worklet for 1D signal extension no. 8
class RightASYMWExtentionWorklet : public vtkm::worklet::WorkletMapField
{
public:
  typedef void ControlSignature( WholeArrayOut < ScalarAll >,   // extension part
                                 WholeArrayIn  < ScalarAll > ); // signal part
  typedef void ExecutionSignature( _1, _2, WorkIndex );
  typedef _1   InputDomain;

  // Constructor
  VTKM_EXEC_CONT
  RightASYMWExtentionWorklet ( vtkm::Id sigInl ) : sigInLen( sigInl ) {}

  template< typename PortalOutType, typename PortalInType >
  VTKM_EXEC_CONT
  void operator()(       PortalOutType       &portalOut,
                   const PortalInType        &portalIn,
                   const vtkm::Id            &workIndex) const
  {
    portalOut.Set( workIndex, portalIn.Get( sigInLen - workIndex - 2) * (-1.0) );
  }

private:
  vtkm::Id sigInLen;
};



// Assign zero to a single index 
class AssignZeroWorklet : public vtkm::worklet::WorkletMapField
{
public:
  typedef void ControlSignature( WholeArrayInOut< ScalarAll > );
  typedef void ExecutionSignature( _1, WorkIndex );

  // Constructor
  VTKM_EXEC_CONT
  AssignZeroWorklet( vtkm::Id idx ) : zeroIdx( idx )  { }

  template< typename PortalType >
  VTKM_EXEC
  void operator()(       PortalType   &array,
                   const vtkm::Id     &workIdx ) const
  {
    if( workIdx == this->zeroIdx )
      array.Set( workIdx, static_cast<typename PortalType::ValueType>(0.0) );
  }

private:
  vtkm::Id zeroIdx;
};



// Assign zero to a row or a column in a 2D array.
// Change row or column is controlled by negative indices.
class AssignZero2DWorklet : public vtkm::worklet::WorkletMapField
{
public:
  typedef void ControlSignature( WholeArrayInOut< ScalarAll > );
  typedef void ExecutionSignature( _1, WorkIndex );

  // Constructor
  VTKM_EXEC_CONT
  AssignZero2DWorklet( vtkm::Id x, vtkm::Id y, vtkm::Id zero_x, vtkm::Id zero_y )
        : dimX( x ), dimY( y ), zeroX( zero_x ), zeroY( zero_y )  
  { (void)dimY; }

  // Index translation helper
  VTKM_EXEC_CONT
  void GetLogicalDim( vtkm::Id idx, vtkm::Id &x, vtkm::Id &y ) const
  {
    x = idx % dimX;
    y = idx / dimX;
  }

  template< typename PortalType >
  VTKM_EXEC
  void operator()(       PortalType   &array,
                   const vtkm::Id     &workIdx ) const
  {
    vtkm::Id x, y;
    GetLogicalDim( workIdx, x, y );
    if( zeroY < 0 && x == zeroX )         // assign zero to a column
      array.Set( workIdx, static_cast<typename PortalType::ValueType>(0.0) );
    else if( zeroX < 0 && y == zeroY )    // assign zero to a row
      array.Set( workIdx, static_cast<typename PortalType::ValueType>(0.0) );
    // else if( x == zeroX && y == zeroY )   // assign zero to an element
    //   array.Set( workIdx, static_cast<typename PortalType::ValueType>(0.0) );
  }

private:
  vtkm::Id dimX, dimY;
  vtkm::Id zeroX, zeroY;  // element at (zeroX, zeroY) will be assigned zero.
                          // each becomes a wild card if negative
};



// Assign zero to a plane (2D) in a 3D cube.
// Which plane to assign zero is controlled by negative indices.
class AssignZero3DWorklet : public vtkm::worklet::WorkletMapField
{
public:
  typedef void ControlSignature( WholeArrayInOut< ScalarAll > );
  typedef void ExecutionSignature( _1, WorkIndex );

  // Constructor
  VTKM_EXEC_CONT
  AssignZero3DWorklet( vtkm::Id x,      vtkm::Id y,       vtkm::Id z,
                       vtkm::Id zero_x, vtkm::Id zero_y,  vtkm::Id zero_z )
                     : dimX( x ),       dimY( y ),        dimZ( z ),
                       zeroX( zero_x ), zeroY( zero_y ),  zeroZ( zero_z )
  { }

  // Index translation helper
  VTKM_EXEC_CONT
  void GetLogicalDim( vtkm::Id idx, vtkm::Id &x, vtkm::Id &y, vtkm::Id &z ) const
  {
    z = idx / (dimX * dimY);
    y = (idx - z * dimX * dimY) / dimX;
    x = idx % dimX;
  }

  template< typename PortalType >
  VTKM_EXEC
  void operator()(       PortalType   &array,
                   const vtkm::Id     &workIdx ) const
  {
    vtkm::Id    x, y, z;
    GetLogicalDim( workIdx, x, y, z );
    if( zeroZ < 0 && zeroY < 0 && x == zeroX )         // plane perpendicular to X axis
      array.Set( workIdx, static_cast<typename PortalType::ValueType>(0.0) );
    else if( zeroZ < 0 && zeroX < 0 && y == zeroY )    // plane perpendicular to Y axis
      array.Set( workIdx, static_cast<typename PortalType::ValueType>(0.0) );
    else if( zeroY < 0 && zeroX < 0 && z == zeroZ )    // plane perpendicular to Z axis
      array.Set( workIdx, static_cast<typename PortalType::ValueType>(0.0) );
  }

private:
  vtkm::Id  dimX,   dimY,   dimZ;
  vtkm::Id  zeroX,  zeroY,  zeroZ; // element at (zeroX, zeroY, zeroZ) will be assigned zero.
                                   // each becomes a wild card if negative
};



// Worklet: Copys a small rectangle to become a part of a big rectangle
class RectangleCopyTo : public vtkm::worklet::WorkletMapField
{
public:
  typedef void ControlSignature( FieldIn<       ScalarAll >,    // Input, small rectangle
                                 WholeArrayOut< ScalarAll > );  // Output, big rectangle
  typedef void ExecutionSignature( _1, _2, WorkIndex );

  // Constructor
  VTKM_EXEC_CONT
  RectangleCopyTo( vtkm::Id inx,        vtkm::Id iny, 
                   vtkm::Id outx,       vtkm::Id outy,
                   vtkm::Id xStart,     vtkm::Id yStart )
                :
                   inXLen   (inx),      inYLen   ( iny ),
                   outXLen  (outx),     outYLen  ( outy ),
                   outXStart(xStart),   outYStart( yStart )
  { }

  VTKM_EXEC_CONT
  void GetLogicalDimOfInputRect( const vtkm::Id    &idx,    
                                       vtkm::Id    &x,      
                                       vtkm::Id    &y ) const     
  {
    x = idx % inXLen;
    y = idx / inXLen;
  }

  VTKM_EXEC_CONT
  vtkm::Id Get1DIdxOfOutputRect( vtkm::Id    x,      
                                 vtkm::Id    y ) const     
  {
    return y * outXLen + x;
  }

  template< typename ValueInType, typename PortalOutType >
  VTKM_EXEC
  void operator()( const ValueInType    &valueIn,
                         PortalOutType  &arrayOut,
                   const vtkm::Id       &workIdx ) const
  {
    vtkm::Id xOfIn, yOfIn;
    GetLogicalDimOfInputRect( workIdx, xOfIn, yOfIn );
    vtkm::Id outputIdx = Get1DIdxOfOutputRect( xOfIn+outXStart, yOfIn+outYStart );
    arrayOut.Set( outputIdx, valueIn );
  }

private:
  vtkm::Id inXLen,    inYLen;
  vtkm::Id outXLen,   outYLen;
  vtkm::Id outXStart, outYStart;
};



// Worklet: Copys a small cube to become a part of a big cube
class CubeCopyTo : public vtkm::worklet::WorkletMapField
{
public:
  typedef void ControlSignature( FieldIn<       ScalarAll >,    // Input, small cube
                                 WholeArrayOut< ScalarAll > );  // Output, big cube
  typedef void ExecutionSignature( _1, _2, WorkIndex );

  // Constructor
  VTKM_EXEC_CONT
  CubeCopyTo( vtkm::Id inx,       vtkm::Id iny,         vtkm::Id inz, 
              vtkm::Id outx,      vtkm::Id outy,        vtkm::Id outz,
              vtkm::Id xStart,    vtkm::Id yStart,      vtkm::Id zStart )
            :
              inDimX( inx ),      inDimY( iny ),        inDimZ( inz ),
              outDimX( outx ),    outDimY( outy ),      outDimZ( outz ),
              outStartX( xStart), outStartY( yStart ),  outStartZ( zStart ) 
  { }

  VTKM_EXEC_CONT
  void GetLogicalDimOfInputCube( vtkm::Id idx,  
                                 vtkm::Id  &x,   vtkm::Id   &y,   vtkm::Id &z ) const     
  {
    z = idx / (inDimX * inDimY);
    y = (idx - z * inDimX * inDimY) / inDimX;
    x = idx % inDimX;
  }

  VTKM_EXEC_CONT
  vtkm::Id Get1DIdxOfOutputCube( vtkm::Id   x,  vtkm::Id  y,  vtkm::Id z ) const     
  {
    return z * outDimX * outDimZ + y * outDimX + x;
  }

  template< typename ValueInType, typename PortalOutType >
  VTKM_EXEC
  void operator()( const ValueInType    &valueIn,
                         PortalOutType  &arrayOut,
                   const vtkm::Id       &workIdx ) const
  {
    vtkm::Id  inX, inY, inZ;
    GetLogicalDimOfInputCube( workIdx, inX, inY, inZ );
    vtkm::Id outputIdx = Get1DIdxOfOutputCube( inX+outStartX, inY+outStartY, inZ+outStartZ );
    arrayOut.Set( outputIdx, valueIn );
  }

private:
  const vtkm::Id inDimX,      inDimY,       inDimZ;     // input small cube
  const vtkm::Id outDimX,     outDimY,      outDimZ;    // output big cube
  const vtkm::Id outStartX,   outStartY,    outStartZ;  // where to put
};


}     // namespace wavelets
}     // namespace worlet
}     // namespace vtkm

#endif // vtk_m_worklet_Wavelets_h<|MERGE_RESOLUTION|>--- conflicted
+++ resolved
@@ -1754,8 +1754,125 @@
 
 
 
-<<<<<<< HEAD
-=======
+// Worklet for 2D signal extension
+// This implementation operates on a specified part of a big rectangle
+class ExtensionWorklet2D : public vtkm::worklet::WorkletMapField
+{
+public:
+  typedef void ControlSignature( WholeArrayOut < ScalarAll >,   // extension part
+                                 WholeArrayIn  < ScalarAll > ); // signal part
+  typedef void ExecutionSignature( _1, _2, WorkIndex );
+  typedef _1   InputDomain;
+
+  // Constructor
+  VTKM_EXEC_CONT
+  ExtensionWorklet2D  ( vtkm::Id  extdimX,      vtkm::Id  extdimY, 
+                        vtkm::Id  sigdimX,      vtkm::Id  sigdimY, 
+                        vtkm::Id  sigstartX,    vtkm::Id  sigstartY,
+                        vtkm::Id  sigpretendX,  vtkm::Id  sigpretendY,
+                        DWTMode                 m, 
+                        ExtensionDirection      dir, 
+                        bool                    pad_zero)
+                     : 
+                        extDimX( extdimX ),             extDimY( extdimY ), 
+                        sigDimX( sigdimX ),             sigDimY( sigdimY ), 
+                        sigStartX( sigstartX ),         sigStartY( sigstartY ), 
+                        sigPretendDimX( sigpretendX ),  sigPretendDimY( sigpretendY ), 
+                        mode( m ), 
+                        direction( dir ), 
+                        padZero( pad_zero )  
+  { (void)sigDimY; }
+
+  // Index translation helper
+  VTKM_EXEC_CONT
+  void Ext1Dto2D ( vtkm::Id idx, vtkm::Id &x, vtkm::Id &y ) const
+  {
+    x = idx % extDimX;
+    y = idx / extDimX;
+  }
+
+  // Index translation helper
+  VTKM_EXEC_CONT
+  vtkm::Id Sig2Dto1D( vtkm::Id x, vtkm::Id y ) const
+  {
+    return y * sigDimX + x;
+  }
+
+  // Index translation helper
+  VTKM_EXEC_CONT
+  vtkm::Id SigPretend2Dto1D( vtkm::Id x, vtkm::Id y ) const
+  {
+    return (y + sigStartY) * sigDimX + x + sigStartX;
+  }
+
+  template< typename PortalOutType, typename PortalInType >
+  VTKM_EXEC
+  void operator()(       PortalOutType       &portalOut,
+                   const PortalInType        &portalIn,
+                   const vtkm::Id            &workIndex) const
+  {
+    vtkm::Id extX, extY, sigPretendX, sigPretendY;
+		sigPretendX = sigPretendY = 0;
+    Ext1Dto2D( workIndex, extX, extY );
+    typename PortalOutType::ValueType sym = 1.0;
+    if( mode == ASYMH || mode == ASYMW )
+      sym = -1.0;
+    if( direction == LEFT )     
+    {
+      sigPretendY = extY;
+      if( mode == SYMH || mode == ASYMH )
+        sigPretendX = extDimX - extX - 1;
+      else    // mode == SYMW || mode == ASYMW
+        sigPretendX = extDimX - extX; 
+    }
+    else if( direction == TOP ) 
+    {
+      sigPretendX = extX;
+      if( mode == SYMH || mode == ASYMH )
+        sigPretendY = extDimY - extY - 1;
+      else    // mode == SYMW || mode == ASYMW
+        sigPretendY = extDimY - extY; 
+    }
+    else if( direction == RIGHT )
+    {
+      sigPretendY = extY;
+      if( mode == SYMH || mode == ASYMH )
+        sigPretendX = sigPretendDimX - extX - 1;
+      else
+        sigPretendX = sigPretendDimX - extX - 2;
+      if( padZero )
+        sigPretendX++;
+    }
+    else if( direction == BOTTOM )
+    {
+      sigPretendX = extX;
+      if( mode == SYMH || mode == ASYMH )
+        sigPretendY = sigPretendDimY - extY - 1;
+      else
+        sigPretendY = sigPretendDimY - extY - 2;
+      if( padZero )
+        sigPretendY++;
+    }
+		else
+      vtkm::cont::ErrorControlInternal("Invalid extension mode for matrices!");
+
+    if( sigPretendX == sigPretendDimX || sigPretendY == sigPretendDimY )
+      portalOut.Set( workIndex, 0.0 );
+    else
+      portalOut.Set( workIndex, sym * 
+                     portalIn.Get( SigPretend2Dto1D(sigPretendX, sigPretendY) ));
+  }
+
+private:
+  const vtkm::Id              extDimX, extDimY, sigDimX, sigDimY;
+  const vtkm::Id              sigStartX, sigStartY, sigPretendDimX, sigPretendDimY;
+  const DWTMode               mode;
+  const ExtensionDirection    direction;
+  const bool                  padZero;  // treat sigIn as having a column/row zeros
+};
+
+
+
 // Worklet: perform a simple 2D forward transform
 template< typename DeviceTag >
 class ForwardTransform2D: public vtkm::worklet::WorkletMapField
@@ -1822,297 +1939,6 @@
       return MAKEVAL( portal3.Get(inIdx) );
     else
     {
-        vtkm::cont::ErrorInternal("Invalid matrix index!");
-        return -1;
-    }
-  }
-  
-  template <typename InPortalType1, typename InPortalType2, 
-            typename InPortalType3, typename OutputPortalType>
-  VTKM_EXEC_CONT
-  void operator()(const InPortalType1       &inPortal1, // left/top extension
-                  const InPortalType2       &inPortal2, // signal
-                  const InPortalType3       &inPortal3, // right/bottom extension
-                     OutputPortalType       &coeffOut,
-                  const vtkm::Id            &workIndex) const
-  {
-    vtkm::Id workX, workY, output1D;
-    Output1Dto2D( workIndex, workX, workY );
-    vtkm::Id inputMatrix, inputIdx;
-    typedef typename OutputPortalType::ValueType OutputValueType;
-
-    if( modeLR )
-    {
-      if( workX % 2 == 0 )  // calculate cA
-      {
-        vtkm::Id xl = lstart + workX;
-        VAL sum = MAKEVAL(0.0);
-        for( vtkm::Id k = filterLen - 1; k > -1; k-- )
-        {
-          translator.Translate2Dto1D( xl, workY, inputMatrix, inputIdx );
-          sum += lowFilter.Get(k) * 
-                 GetVal( inPortal1, inPortal2, inPortal3, inputMatrix, inputIdx );
-          xl++;
-        }
-        output1D = Output2Dto1D( workX/2, workY );
-        coeffOut.Set( output1D, static_cast<OutputValueType>(sum) );
-      }
-      else                      // calculate cD
-      {
-        vtkm::Id xh = hstart + workX - 1;
-        VAL sum=MAKEVAL(0.0);
-        for( vtkm::Id k = filterLen - 1; k > -1; k-- )
-        {
-          translator.Translate2Dto1D( xh, workY, inputMatrix, inputIdx );
-          sum += highFilter.Get(k) * 
-                 GetVal( inPortal1, inPortal2, inPortal3, inputMatrix, inputIdx );
-          xh++;
-        }
-        output1D = Output2Dto1D( (workX-1)/2 + approxLen, workY );
-        coeffOut.Set( output1D, static_cast<OutputValueType>(sum) );
-      }
-    }
-    else    // top-down order 
-    {
-      if( workY % 2 == 0 )  // calculate cA
-      {
-        vtkm::Id yl = lstart + workY;
-        VAL sum = MAKEVAL(0.0);
-        for( vtkm::Id k = filterLen - 1; k > -1; k-- )
-        {
-          translator.Translate2Dto1D( workX, yl, inputMatrix, inputIdx );
-          sum += lowFilter.Get(k) * 
-                 GetVal( inPortal1, inPortal2, inPortal3, inputMatrix, inputIdx );
-          yl++;
-        }
-        output1D = Output2Dto1D( workX, workY/2 );
-        coeffOut.Set( output1D, static_cast<OutputValueType>(sum) );
-      }
-      else                      // calculate cD
-      {
-        vtkm::Id yh = hstart + workY - 1;
-        VAL sum=MAKEVAL(0.0);
-        for( vtkm::Id k = filterLen - 1; k > -1; k-- )
-        {
-          translator.Translate2Dto1D( workX, yh, inputMatrix, inputIdx );
-          sum += highFilter.Get(k) * 
-                 GetVal( inPortal1, inPortal2, inPortal3, inputMatrix, inputIdx );
-          yh++;
-        }
-        output1D = Output2Dto1D( workX, (workY-1)/2 + approxLen );
-        coeffOut.Set( output1D, static_cast<OutputValueType>(sum) );
-      }
-    }
-  }
-  #undef MAKEVAL
-  #undef VAL
-
-private:
-  const typename vtkm::cont::ArrayHandle<vtkm::Float64>::ExecutionTypes<DeviceTag>::
-      PortalConst lowFilter, highFilter;
-  const vtkm::Id filterLen, approxLen;
-  const vtkm::Id outDimX, outDimY;
-  bool  oddlow;
-  bool  modeLR;             // true = left right; false = top down.
-  const IndexTranslator3Matrices  translator;
-  vtkm::Id lstart, hstart;
-  
-  VTKM_EXEC_CONT
-  void SetStartPosition()
-  {
-    this->lstart = this->oddlow  ? 1 : 0;
-    this->hstart = 1;
-  }
-};
-
-
-
->>>>>>> 2cd54f83
-// Worklet for 2D signal extension
-// This implementation operates on a specified part of a big rectangle
-class ExtensionWorklet2D : public vtkm::worklet::WorkletMapField
-{
-public:
-  typedef void ControlSignature( WholeArrayOut < ScalarAll >,   // extension part
-                                 WholeArrayIn  < ScalarAll > ); // signal part
-  typedef void ExecutionSignature( _1, _2, WorkIndex );
-  typedef _1   InputDomain;
-
-  // Constructor
-  VTKM_EXEC_CONT
-  ExtensionWorklet2D  ( vtkm::Id  extdimX,      vtkm::Id  extdimY, 
-                        vtkm::Id  sigdimX,      vtkm::Id  sigdimY, 
-                        vtkm::Id  sigstartX,    vtkm::Id  sigstartY,
-                        vtkm::Id  sigpretendX,  vtkm::Id  sigpretendY,
-                        DWTMode                 m, 
-                        ExtensionDirection      dir, 
-                        bool                    pad_zero)
-                     : 
-                        extDimX( extdimX ),             extDimY( extdimY ), 
-                        sigDimX( sigdimX ),             sigDimY( sigdimY ), 
-                        sigStartX( sigstartX ),         sigStartY( sigstartY ), 
-                        sigPretendDimX( sigpretendX ),  sigPretendDimY( sigpretendY ), 
-                        mode( m ), 
-                        direction( dir ), 
-                        padZero( pad_zero )  
-  { (void)sigDimY; }
-
-  // Index translation helper
-  VTKM_EXEC_CONT
-  void Ext1Dto2D ( vtkm::Id idx, vtkm::Id &x, vtkm::Id &y ) const
-  {
-    x = idx % extDimX;
-    y = idx / extDimX;
-  }
-
-  // Index translation helper
-  VTKM_EXEC_CONT
-  vtkm::Id Sig2Dto1D( vtkm::Id x, vtkm::Id y ) const
-  {
-    return y * sigDimX + x;
-  }
-
-  // Index translation helper
-  VTKM_EXEC_CONT
-  vtkm::Id SigPretend2Dto1D( vtkm::Id x, vtkm::Id y ) const
-  {
-    return (y + sigStartY) * sigDimX + x + sigStartX;
-  }
-
-  template< typename PortalOutType, typename PortalInType >
-  VTKM_EXEC
-  void operator()(       PortalOutType       &portalOut,
-                   const PortalInType        &portalIn,
-                   const vtkm::Id            &workIndex) const
-  {
-    vtkm::Id extX, extY, sigPretendX, sigPretendY;
-		sigPretendX = sigPretendY = 0;
-    Ext1Dto2D( workIndex, extX, extY );
-    typename PortalOutType::ValueType sym = 1.0;
-    if( mode == ASYMH || mode == ASYMW )
-      sym = -1.0;
-    if( direction == LEFT )     
-    {
-      sigPretendY = extY;
-      if( mode == SYMH || mode == ASYMH )
-        sigPretendX = extDimX - extX - 1;
-      else    // mode == SYMW || mode == ASYMW
-        sigPretendX = extDimX - extX; 
-    }
-    else if( direction == TOP ) 
-    {
-      sigPretendX = extX;
-      if( mode == SYMH || mode == ASYMH )
-        sigPretendY = extDimY - extY - 1;
-      else    // mode == SYMW || mode == ASYMW
-        sigPretendY = extDimY - extY; 
-    }
-    else if( direction == RIGHT )
-    {
-      sigPretendY = extY;
-      if( mode == SYMH || mode == ASYMH )
-        sigPretendX = sigPretendDimX - extX - 1;
-      else
-        sigPretendX = sigPretendDimX - extX - 2;
-      if( padZero )
-        sigPretendX++;
-    }
-    else if( direction == BOTTOM )
-    {
-      sigPretendX = extX;
-      if( mode == SYMH || mode == ASYMH )
-        sigPretendY = sigPretendDimY - extY - 1;
-      else
-        sigPretendY = sigPretendDimY - extY - 2;
-      if( padZero )
-        sigPretendY++;
-    }
-		else
-      vtkm::cont::ErrorControlInternal("Invalid extension mode for matrices!");
-
-    if( sigPretendX == sigPretendDimX || sigPretendY == sigPretendDimY )
-      portalOut.Set( workIndex, 0.0 );
-    else
-      portalOut.Set( workIndex, sym * 
-                     portalIn.Get( SigPretend2Dto1D(sigPretendX, sigPretendY) ));
-  }
-
-private:
-  const vtkm::Id              extDimX, extDimY, sigDimX, sigDimY;
-  const vtkm::Id              sigStartX, sigStartY, sigPretendDimX, sigPretendDimY;
-  const DWTMode               mode;
-  const ExtensionDirection    direction;
-  const bool                  padZero;  // treat sigIn as having a column/row zeros
-};
-
-
-
-// Worklet: perform a simple 2D forward transform
-template< typename DeviceTag >
-class ForwardTransform2D: public vtkm::worklet::WorkletMapField
-{
-public:
-  typedef void ControlSignature(WholeArrayIn<ScalarAll>,     // left/top extension
-                                WholeArrayIn<ScalarAll>,     // sigIn
-                                WholeArrayIn<ScalarAll>,     // right/bottom extension
-                                WholeArrayOut<ScalarAll>);   // cA followed by cD
-  typedef void ExecutionSignature(_1, _2, _3, _4, WorkIndex);
-  typedef _4   InputDomain;
-
-
-  // Constructor
-  VTKM_EXEC_CONT
-  ForwardTransform2D  ( const vtkm::cont::ArrayHandle<vtkm::Float64> &loFilter,
-                        const vtkm::cont::ArrayHandle<vtkm::Float64> &hiFilter,
-                        vtkm::Id filter_len, vtkm::Id approx_len, 
-                        bool odd_low, bool mode_lr,
-                        vtkm::Id x1,        vtkm::Id y1,   // dims of left/top extension
-                        vtkm::Id x2,        vtkm::Id y2,        // dims of signal
-                        vtkm::Id startx2,   vtkm::Id starty2,   // start idx of signal
-                        vtkm::Id pretendx2, vtkm::Id pretendy2, // pretend dims of signal
-                        vtkm::Id x3,        vtkm::Id y3 )  // dims of right/bottom extension
-                   :    
-                        lowFilter(  loFilter.PrepareForInput( DeviceTag() ) ),
-                        highFilter( hiFilter.PrepareForInput( DeviceTag() ) ),
-                        filterLen(  filter_len ), approxLen(  approx_len ),
-                        outDimX( pretendx2 ),   outDimY( pretendy2 ),
-                        oddlow( odd_low ),      modeLR( mode_lr ),
-                        translator( x1,         y1, 
-                                    x2,         y2, 
-                                    startx2,    starty2, 
-                                    pretendx2,  pretendy2, 
-                                    x3,         y3, 
-                                    mode_lr )
-  { this->SetStartPosition(); }
-
-  VTKM_EXEC_CONT
-  void Output1Dto2D( vtkm::Id idx, vtkm::Id &x, vtkm::Id &y ) const     
-  {
-    x = idx % outDimX;
-    y = idx / outDimX;
-  }
-  VTKM_EXEC_CONT
-  vtkm::Id Output2Dto1D( vtkm::Id x, vtkm::Id y ) const     
-  {
-    return y * outDimX + x;
-  }
-
-  // Use 64-bit float for convolution calculation
-  #define VAL        vtkm::Float64
-  #define MAKEVAL(a) (static_cast<VAL>(a))
-  template <typename InPortalType1, typename InPortalType2, typename InPortalType3 >
-  VTKM_EXEC_CONT
-  VAL GetVal( const InPortalType1 &portal1, const InPortalType2 &portal2,
-              const InPortalType3 &portal3, vtkm::Id inMatrix, vtkm::Id inIdx ) const
-  {
-    if( inMatrix == 1 )
-      return MAKEVAL( portal1.Get(inIdx) );
-    else if( inMatrix == 2 )
-      return MAKEVAL( portal2.Get(inIdx) );
-    else if( inMatrix == 3 )
-      return MAKEVAL( portal3.Get(inIdx) );
-    else
-    {
         vtkm::cont::ErrorControlInternal("Invalid matrix index!");
         return -1;
     }
