//============================================================================
//  Copyright (c) Kitware, Inc.
//  All rights reserved.
//  See LICENSE.txt for details.
//
//  This software is distributed WITHOUT ANY WARRANTY; without even
//  the implied warranty of MERCHANTABILITY or FITNESS FOR A PARTICULAR
//  PURPOSE.  See the above copyright notice for more information.
//============================================================================

#include <typeinfo>
#include <vtkm/cont/ArrayCopy.h>
#include <vtkm/cont/ArrayHandle.h>
#include <vtkm/cont/DataSet.h>
#include <vtkm/cont/DataSetBuilderExplicit.h>
#include <vtkm/cont/DataSetBuilderRectilinear.h>
#include <vtkm/cont/DataSetBuilderUniform.h>
#include <vtkm/cont/testing/Testing.h>
#include <vtkm/worklet/ParticleAdvection.h>
#include <vtkm/worklet/particleadvection/GridEvaluators.h>
#include <vtkm/worklet/particleadvection/Integrators.h>
#include <vtkm/worklet/particleadvection/Particles.h>

#include <random>

namespace
{
vtkm::FloatDefault vecData[125 * 3] = {
  -0.00603248f, -0.0966396f,  -0.000732792f, 0.000530014f,  -0.0986189f,  -0.000806706f,
  0.00684929f,  -0.100098f,   -0.000876566f, 0.0129235f,    -0.101102f,   -0.000942341f,
  0.0187515f,   -0.101656f,   -0.00100401f,  0.0706091f,    -0.083023f,   -0.00144278f,
  0.0736404f,   -0.0801616f,  -0.00145784f,  0.0765194f,    -0.0772063f,  -0.00147036f,
  0.0792559f,   -0.0741751f,  -0.00148051f,  0.0818589f,    -0.071084f,   -0.00148843f,
  0.103585f,    -0.0342287f,  -0.001425f,    0.104472f,     -0.0316147f,  -0.00140433f,
  0.105175f,    -0.0291574f,  -0.00138057f,  0.105682f,     -0.0268808f,  -0.00135357f,
  0.105985f,    -0.0248099f,  -0.00132315f,  -0.00244603f,  -0.0989576f,  -0.000821705f,
  0.00389525f,  -0.100695f,   -0.000894513f, 0.00999301f,   -0.10193f,    -0.000963114f,
  0.0158452f,   -0.102688f,   -0.00102747f,  0.0214509f,    -0.102995f,   -0.00108757f,
  0.0708166f,   -0.081799f,   -0.00149941f,  0.0736939f,    -0.0787879f,  -0.00151236f,
  0.0764359f,   -0.0756944f,  -0.00152297f,  0.0790546f,    -0.0725352f,  -0.00153146f,
  0.0815609f,   -0.0693255f,  -0.001538f,    -0.00914287f,  -0.104658f,   -0.001574f,
  -0.00642891f, -0.10239f,    -0.00159659f,  -0.00402289f,  -0.0994835f,  -0.00160731f,
  -0.00194792f, -0.0959752f,  -0.00160528f,  -0.00022818f,  -0.0919077f,  -0.00158957f,
  -0.0134913f,  -0.0274735f,  -9.50056e-05f, -0.0188683f,   -0.023273f,   0.000194107f,
  -0.0254516f,  -0.0197589f,  0.000529693f,  -0.0312798f,   -0.0179514f,  0.00083619f,
  -0.0360426f,  -0.0177537f,  0.00110164f,   0.0259929f,    -0.0204479f,  -0.000304646f,
  0.033336f,    -0.0157385f,  -0.000505569f, 0.0403427f,    -0.0104637f,  -0.000693529f,
  0.0469371f,   -0.00477766f, -0.000865609f, 0.0530722f,    0.0011701f,   -0.00102f,
  -0.0121869f,  -0.10317f,    -0.0015868f,   -0.0096549f,   -0.100606f,   -0.00160377f,
  -0.00743038f, -0.0973796f,  -0.00160783f,  -0.00553901f,  -0.0935261f,  -0.00159792f,
  -0.00400821f, -0.0890871f,  -0.00157287f,  -0.0267803f,   -0.0165823f,  0.000454173f,
  -0.0348303f,  -0.011642f,   0.000881271f,  -0.0424964f,   -0.00870761f, 0.00129226f,
  -0.049437f,   -0.00781358f, 0.0016728f,    -0.0552635f,   -0.00888708f, 0.00200659f,
  -0.0629746f,  -0.0721524f,  -0.00160475f,  -0.0606813f,   -0.0677576f,  -0.00158427f,
  -0.0582203f,  -0.0625009f,  -0.00154304f,  -0.0555686f,   -0.0563905f,  -0.00147822f,
  -0.0526988f,  -0.0494369f,  -0.00138643f,  0.0385695f,    0.115704f,    0.00674413f,
  0.056434f,    0.128273f,    0.00869052f,   0.0775564f,    0.137275f,    0.0110399f,
  0.102515f,    0.140823f,    0.0138637f,    0.131458f,     0.136024f,    0.0171804f,
  0.0595175f,   -0.0845927f,  0.00512454f,   0.0506615f,    -0.0680369f,  0.00376604f,
  0.0434904f,   -0.0503557f,  0.00261592f,   0.0376711f,    -0.0318716f,  0.00163301f,
  0.0329454f,   -0.0128019f,  0.000785352f,  -0.0664062f,   -0.0701094f,  -0.00160644f,
  -0.0641074f,  -0.0658893f,  -0.00158969f,  -0.0616054f,   -0.0608302f,  -0.00155303f,
  -0.0588734f,  -0.0549447f,  -0.00149385f,  -0.0558797f,   -0.0482482f,  -0.00140906f,
  0.0434062f,   0.102969f,    0.00581269f,   0.0619547f,    0.112838f,    0.00742057f,
  0.0830229f,   0.118752f,    0.00927516f,   0.106603f,     0.119129f,    0.0113757f,
  0.132073f,    0.111946f,    0.0136613f,    -0.0135758f,   -0.0934604f,  -0.000533868f,
  -0.00690763f, -0.0958773f,  -0.000598878f, -0.000475275f, -0.0977838f,  -0.000660985f,
  0.00571866f,  -0.0992032f,  -0.0007201f,   0.0116724f,    -0.10016f,    -0.000776144f,
  0.0651428f,   -0.0850475f,  -0.00120243f,  0.0682895f,    -0.0823666f,  -0.00121889f,
  0.0712792f,   -0.0795772f,  -0.00123291f,  0.0741224f,    -0.0766981f,  -0.00124462f,
  0.076829f,    -0.0737465f,  -0.00125416f,  0.10019f,      -0.0375515f,  -0.00121866f,
  0.101296f,    -0.0348723f,  -0.00120216f,  0.102235f,     -0.0323223f,  -0.00118309f,
  0.102994f,    -0.0299234f,  -0.00116131f,  0.103563f,     -0.0276989f,  -0.0011367f,
  -0.00989236f, -0.0958821f,  -0.000608883f, -0.00344154f,  -0.0980645f,  -0.000673641f,
  0.00277318f,  -0.0997337f,  -0.000735354f, 0.00874908f,   -0.100914f,   -0.000793927f,
  0.0144843f,   -0.101629f,   -0.000849279f, 0.0654428f,    -0.0839355f,  -0.00125739f,
  0.0684225f,   -0.0810989f,  -0.00127208f,  0.0712599f,    -0.0781657f,  -0.00128444f,
  0.0739678f,   -0.0751541f,  -0.00129465f,  0.076558f,     -0.0720804f,  -0.00130286f,
  -0.0132841f,  -0.103948f,   -0.00131159f,  -0.010344f,    -0.102328f,   -0.0013452f,
  -0.00768637f, -0.100054f,   -0.00136938f,  -0.00533293f,  -0.0971572f,  -0.00138324f,
  -0.00330643f, -0.0936735f,  -0.00138586f,  -0.0116984f,   -0.0303752f,  -0.000229102f,
  -0.0149879f,  -0.0265231f,  -3.43823e-05f, -0.0212917f,   -0.0219544f,  0.000270283f,
  -0.0277756f,  -0.0186879f,  0.000582781f,  -0.0335115f,   -0.0171098f,  0.00086919f,
  0.0170095f,   -0.025299f,   -3.73557e-05f, 0.024552f,     -0.0214351f,  -0.000231975f,
  0.0318714f,   -0.0168568f,  -0.000417463f, 0.0388586f,    -0.0117131f,  -0.000589883f,
  0.0454388f,   -0.00615626f, -0.000746594f, -0.0160785f,   -0.102675f,   -0.00132891f,
  -0.0133174f,  -0.100785f,   -0.00135859f,  -0.0108365f,   -0.0982184f,  -0.00137801f,
  -0.00865931f, -0.0950053f,  -0.00138614f,  -0.00681126f,  -0.0911806f,  -0.00138185f,
  -0.0208973f,  -0.0216631f,  0.000111231f,  -0.0289373f,   -0.0151081f,  0.000512553f,
  -0.0368736f,  -0.0104306f,  0.000911793f,  -0.0444294f,   -0.00773838f, 0.00129762f,
  -0.0512663f,  -0.00706554f, 0.00165611f
};
}

void GenerateRandomParticles(std::vector<vtkm::Particle>& points,
                             std::size_t N,
                             vtkm::Bounds& bounds,
                             std::size_t seed = 314)
{
  std::random_device device;
  std::default_random_engine generator(static_cast<vtkm::UInt32>(seed));
  vtkm::FloatDefault zero(0), one(1);
  std::uniform_real_distribution<vtkm::FloatDefault> distribution(zero, one);

  points.resize(0);
  for (std::size_t i = 0; i < N; i++)
  {
    vtkm::FloatDefault rx = distribution(generator);
    vtkm::FloatDefault ry = distribution(generator);
    vtkm::FloatDefault rz = distribution(generator);

    vtkm::Vec3f p;
    p[0] = static_cast<vtkm::FloatDefault>(bounds.X.Min + rx * bounds.X.Length());
    p[1] = static_cast<vtkm::FloatDefault>(bounds.Y.Min + ry * bounds.Y.Length());
    p[2] = static_cast<vtkm::FloatDefault>(bounds.Z.Min + rz * bounds.Z.Length());
    points.push_back(vtkm::Particle(p, static_cast<vtkm::Id>(i)));
  }
}

vtkm::cont::DataSet CreateUniformDataSet(const vtkm::Bounds& bounds, const vtkm::Id3& dims)
{
  vtkm::Vec3f origin(static_cast<vtkm::FloatDefault>(bounds.X.Min),
                     static_cast<vtkm::FloatDefault>(bounds.Y.Min),
                     static_cast<vtkm::FloatDefault>(bounds.Z.Min));
  vtkm::Vec3f spacing(static_cast<vtkm::FloatDefault>(bounds.X.Length()) /
                        static_cast<vtkm::FloatDefault>((dims[0] - 1)),
                      static_cast<vtkm::FloatDefault>(bounds.Y.Length()) /
                        static_cast<vtkm::FloatDefault>((dims[1] - 1)),
                      static_cast<vtkm::FloatDefault>(bounds.Z.Length()) /
                        static_cast<vtkm::FloatDefault>((dims[2] - 1)));

  vtkm::cont::DataSetBuilderUniform dataSetBuilder;
  vtkm::cont::DataSet ds = dataSetBuilder.Create(dims, origin, spacing);
  return ds;
}

vtkm::cont::DataSet CreateRectilinearDataSet(const vtkm::Bounds& bounds, const vtkm::Id3& dims)
{
  vtkm::cont::DataSetBuilderRectilinear dataSetBuilder;
  std::vector<vtkm::FloatDefault> xvals, yvals, zvals;

  vtkm::Vec3f spacing(static_cast<vtkm::FloatDefault>(bounds.X.Length()) /
                        static_cast<vtkm::FloatDefault>((dims[0] - 1)),
                      static_cast<vtkm::FloatDefault>(bounds.Y.Length()) /
                        static_cast<vtkm::FloatDefault>((dims[1] - 1)),
                      static_cast<vtkm::FloatDefault>(bounds.Z.Length()) /
                        static_cast<vtkm::FloatDefault>((dims[2] - 1)));
  xvals.resize((size_t)dims[0]);
  xvals[0] = static_cast<vtkm::FloatDefault>(bounds.X.Min);
  for (size_t i = 1; i < (size_t)dims[0]; i++)
    xvals[i] = xvals[i - 1] + spacing[0];

  yvals.resize((size_t)dims[1]);
  yvals[0] = static_cast<vtkm::FloatDefault>(bounds.Y.Min);
  for (size_t i = 1; i < (size_t)dims[1]; i++)
    yvals[i] = yvals[i - 1] + spacing[1];

  zvals.resize((size_t)dims[2]);
  zvals[0] = static_cast<vtkm::FloatDefault>(bounds.Z.Min);
  for (size_t i = 1; i < (size_t)dims[2]; i++)
    zvals[i] = zvals[i - 1] + spacing[2];

  vtkm::cont::DataSet ds = dataSetBuilder.Create(xvals, yvals, zvals);
  return ds;
}

enum class DataSetOption
{
  SINGLE = 0,
  CURVILINEAR,
  EXPLICIT
};

template <class CellSetType, vtkm::IdComponent NDIM>
static void MakeExplicitCells(const CellSetType& cellSet,
                              vtkm::Vec<vtkm::Id, NDIM>& cellDims,
                              vtkm::cont::ArrayHandle<vtkm::IdComponent>& numIndices,
                              vtkm::cont::ArrayHandle<vtkm::UInt8>& shapes,
                              vtkm::cont::ArrayHandle<vtkm::Id>& conn)
{
  using Connectivity = vtkm::internal::ConnectivityStructuredInternals<NDIM>;

  vtkm::Id nCells = cellSet.GetNumberOfCells();
  vtkm::IdComponent nVerts = (NDIM == 2 ? 4 : 8);
  vtkm::Id connLen = (NDIM == 2 ? nCells * 4 : nCells * 8);

  conn.Allocate(connLen);
  shapes.Allocate(nCells);
  numIndices.Allocate(nCells);

  Connectivity structured;
  structured.SetPointDimensions(cellDims + vtkm::Vec<vtkm::Id, NDIM>(1));

  auto connPortal = conn.WritePortal();
  auto shapesPortal = shapes.WritePortal();
  auto numIndicesPortal = numIndices.WritePortal();
  vtkm::Id connectionIndex = 0;
  for (vtkm::Id cellIndex = 0; cellIndex < nCells; cellIndex++)
  {
    auto ptIds = structured.GetPointsOfCell(cellIndex);
    for (vtkm::IdComponent vertexIndex = 0; vertexIndex < nVerts; vertexIndex++, connectionIndex++)
      connPortal.Set(connectionIndex, ptIds[vertexIndex]);

    shapesPortal.Set(cellIndex, (NDIM == 2 ? vtkm::CELL_SHAPE_QUAD : vtkm::CELL_SHAPE_HEXAHEDRON));
    numIndicesPortal.Set(cellIndex, nVerts);
  }
}

vtkm::cont::DataSet CreateWeirdnessFromStructuredDataSet(const vtkm::cont::DataSet& input,
                                                         DataSetOption option)
{
  using CoordType = vtkm::Vec3f;

  auto inputCoords = input.GetCoordinateSystem(0).GetData();
  vtkm::cont::ArrayHandle<CoordType> explCoords;
  vtkm::cont::ArrayCopy(inputCoords, explCoords);

  vtkm::cont::DynamicCellSet cellSet = input.GetCellSet();
  vtkm::cont::ArrayHandle<vtkm::Id> conn;
  vtkm::cont::ArrayHandle<vtkm::IdComponent> numIndices;
  vtkm::cont::ArrayHandle<vtkm::UInt8> shapes;
  vtkm::cont::DataSet output;
  vtkm::cont::DataSetBuilderExplicit dsb;

  using Structured2DType = vtkm::cont::CellSetStructured<2>;
  using Structured3DType = vtkm::cont::CellSetStructured<3>;

  switch (option)
  {
    case DataSetOption::SINGLE:
      if (cellSet.IsType<Structured2DType>())
      {
        Structured2DType cells2D = cellSet.Cast<Structured2DType>();
        vtkm::Id2 cellDims = cells2D.GetCellDimensions();
        MakeExplicitCells(cells2D, cellDims, numIndices, shapes, conn);
        output = dsb.Create(explCoords, vtkm::CellShapeTagQuad(), 4, conn, "coordinates");
      }
      else
      {
        Structured3DType cells3D = cellSet.Cast<Structured3DType>();
        vtkm::Id3 cellDims = cells3D.GetCellDimensions();
        MakeExplicitCells(cells3D, cellDims, numIndices, shapes, conn);
        output = dsb.Create(explCoords, vtkm::CellShapeTagHexahedron(), 8, conn, "coordinates");
      }
      break;

    case DataSetOption::CURVILINEAR:
      // In this case the cell set/connectivity is the same as the input
      // Only the coords are no longer Uniform / Rectilinear
      output.SetCellSet(cellSet);
      output.AddCoordinateSystem(vtkm::cont::CoordinateSystem("coordinates", explCoords));
      break;

    case DataSetOption::EXPLICIT:
      if (cellSet.IsType<Structured2DType>())
      {
        Structured2DType cells2D = cellSet.Cast<Structured2DType>();
        vtkm::Id2 cellDims = cells2D.GetCellDimensions();
        MakeExplicitCells(cells2D, cellDims, numIndices, shapes, conn);
        output = dsb.Create(explCoords, shapes, numIndices, conn, "coordinates");
      }
      else
      {
        Structured3DType cells3D = cellSet.Cast<Structured3DType>();
        vtkm::Id3 cellDims = cells3D.GetCellDimensions();
        MakeExplicitCells(cells3D, cellDims, numIndices, shapes, conn);
        output = dsb.Create(explCoords, shapes, numIndices, conn, "coordinates");
      }
      break;
  }
  return output;
}

void CreateConstantVectorField(vtkm::Id num,
                               const vtkm::Vec3f& vec,
                               vtkm::cont::ArrayHandle<vtkm::Vec3f>& vecField)
{
  vtkm::cont::ArrayHandleConstant<vtkm::Vec3f> vecConst;
  vecConst = vtkm::cont::make_ArrayHandleConstant(vec, num);
  vtkm::cont::ArrayCopy(vecConst, vecField);
}

class TestEvaluatorWorklet : public vtkm::worklet::WorkletMapField
{
public:
  using ControlSignature = void(FieldIn inputPoint,
                                ExecObject evaluator,
                                FieldOut validity,
                                FieldOut outputPoint);

  using ExecutionSignature = void(_1, _2, _3, _4);

  template <typename EvaluatorType>
  VTKM_EXEC void operator()(vtkm::Particle& pointIn,
                            const EvaluatorType& evaluator,
                            vtkm::worklet::particleadvection::GridEvaluatorStatus& status,
                            vtkm::Vec3f& pointOut) const
  {
    status = evaluator.Evaluate(pointIn.Pos, pointOut);
  }
};

template <typename EvalType>
void ValidateEvaluator(const EvalType& eval,
                       const std::vector<vtkm::Particle>& pointIns,
                       const vtkm::Vec3f& vec,
                       const std::string& msg)
{
  using EvalTester = TestEvaluatorWorklet;
  using EvalTesterDispatcher = vtkm::worklet::DispatcherMapField<EvalTester>;
  using Status = vtkm::worklet::particleadvection::GridEvaluatorStatus;
  EvalTester evalTester;
  EvalTesterDispatcher evalTesterDispatcher(evalTester);
  vtkm::cont::ArrayHandle<vtkm::Particle> pointsHandle = vtkm::cont::make_ArrayHandle(pointIns);
  vtkm::Id numPoints = pointsHandle.GetNumberOfValues();
  vtkm::cont::ArrayHandle<Status> evalStatus;
  vtkm::cont::ArrayHandle<vtkm::Vec3f> evalResults;
  evalTesterDispatcher.Invoke(pointsHandle, eval, evalStatus, evalResults);
  auto statusPortal = evalStatus.ReadPortal();
  auto resultsPortal = evalResults.ReadPortal();
  for (vtkm::Id index = 0; index < numPoints; index++)
  {
    Status status = statusPortal.Get(index);
    vtkm::Vec3f result = resultsPortal.Get(index);
    VTKM_TEST_ASSERT(status.CheckOk(), "Error in evaluator for " + msg);
    VTKM_TEST_ASSERT(result == vec, "Error in evaluator result for " + msg);
  }
}

class TestIntegratorWorklet : public vtkm::worklet::WorkletMapField
{
public:
  using ControlSignature = void(FieldIn inputPoint,
                                ExecObject integrator,
                                FieldOut validity,
                                FieldOut outputPoint);

  using ExecutionSignature = void(_1, _2, _3, _4);

  template <typename IntegratorType>
  VTKM_EXEC void operator()(vtkm::Particle& pointIn,
                            const IntegratorType* integrator,
                            vtkm::worklet::particleadvection::IntegratorStatus& status,
                            vtkm::Vec3f& pointOut) const
  {
    vtkm::FloatDefault time = 0;
    status = integrator->Step(pointIn.Pos, time, pointOut);
    if (status.CheckSpatialBounds())
      status = integrator->SmallStep(pointIn.Pos, time, pointOut);
  }
};


template <typename IntegratorType>
void ValidateIntegrator(const IntegratorType& integrator,
                        const std::vector<vtkm::Particle>& pointIns,
                        const std::vector<vtkm::Vec3f>& expStepResults,
                        const std::string& msg)
{
  using IntegratorTester = TestIntegratorWorklet;
  using IntegratorTesterDispatcher = vtkm::worklet::DispatcherMapField<IntegratorTester>;
  using Status = vtkm::worklet::particleadvection::IntegratorStatus;
  IntegratorTesterDispatcher integratorTesterDispatcher;
  auto pointsHandle = vtkm::cont::make_ArrayHandle(pointIns);
  vtkm::Id numPoints = pointsHandle.GetNumberOfValues();
  vtkm::cont::ArrayHandle<Status> stepStatus;
  vtkm::cont::ArrayHandle<vtkm::Vec3f> stepResults;
  integratorTesterDispatcher.Invoke(pointsHandle, integrator, stepStatus, stepResults);
  auto statusPortal = stepStatus.ReadPortal();
  auto pointsPortal = pointsHandle.ReadPortal();
  auto resultsPortal = stepResults.ReadPortal();
  for (vtkm::Id index = 0; index < numPoints; index++)
  {
    Status status = statusPortal.Get(index);
    vtkm::Vec3f result = resultsPortal.Get(index);
    VTKM_TEST_ASSERT(status.CheckOk(), "Error in evaluator for " + msg);
    if (status.CheckSpatialBounds())
      VTKM_TEST_ASSERT(result == pointsPortal.Get(index).Pos,
                       "Error in evaluator result for [OUTSIDE SPATIAL]" + msg);
    else
      VTKM_TEST_ASSERT(result == expStepResults[static_cast<size_t>(index)],
                       "Error in evaluator result for " + msg);
  }
}

template <typename IntegratorType>
void ValidateIntegratorForBoundary(const vtkm::Bounds& bounds,
                                   const IntegratorType& integrator,
                                   const std::vector<vtkm::Particle>& pointIns,
                                   const std::string& msg)
{
  using IntegratorTester = TestIntegratorWorklet;
  using IntegratorTesterDispatcher = vtkm::worklet::DispatcherMapField<IntegratorTester>;
  using Status = vtkm::worklet::particleadvection::IntegratorStatus;

  IntegratorTesterDispatcher integratorTesterDispatcher;
  auto pointsHandle = vtkm::cont::make_ArrayHandle(pointIns);
  vtkm::Id numPoints = pointsHandle.GetNumberOfValues();
  vtkm::cont::ArrayHandle<Status> stepStatus;
  vtkm::cont::ArrayHandle<vtkm::Vec3f> stepResults;
  integratorTesterDispatcher.Invoke(pointsHandle, integrator, stepStatus, stepResults);
  auto statusPortal = stepStatus.ReadPortal();
  auto resultsPortal = stepResults.ReadPortal();
  for (vtkm::Id index = 0; index < numPoints; index++)
  {
    Status status = statusPortal.Get(index);
    VTKM_TEST_ASSERT(status.CheckOk(), "Error in evaluator for " + msg);
    VTKM_TEST_ASSERT(status.CheckSpatialBounds(), "Error in evaluator for " + msg);

    //Result should be push just outside of the bounds.
    vtkm::Vec3f result = resultsPortal.Get(index);
    VTKM_TEST_ASSERT(!bounds.Contains(result),
                     "Integrator did not step out of boundary for " + msg);
  }
}

void TestEvaluators()
{
  using FieldHandle = vtkm::cont::ArrayHandle<vtkm::Vec3f>;
  using GridEvalType = vtkm::worklet::particleadvection::GridEvaluator<FieldHandle>;
  using RK4Type = vtkm::worklet::particleadvection::RK4Integrator<GridEvalType>;

  std::vector<vtkm::Vec3f> vecs;
  vtkm::FloatDefault vals[3] = { -1., 0., 1. };
  for (int i = 0; i < 3; i++)
    for (int j = 0; j < 3; j++)
      for (int k = 0; k < 3; k++)
        if (!(i == 1 && j == 1 && k == 1)) //don't add a [0,0,0] vec.
          vecs.push_back(vtkm::Vec3f(vals[i], vals[j], vals[k]));

  std::vector<vtkm::Bounds> bounds;
  bounds.push_back(vtkm::Bounds(0, 10, 0, 10, 0, 10));
  bounds.push_back(vtkm::Bounds(-1, 1, -1, 1, -1, 1));
  bounds.push_back(vtkm::Bounds(0, 1, 0, 1, -1, 1));
  bounds.push_back(vtkm::Bounds(0, 1000, 0, 1, -1, 1000));
  bounds.push_back(vtkm::Bounds(0, 1000, -100, 0, -1, 1000));

  std::vector<vtkm::Id3> dims;
  dims.push_back(vtkm::Id3(5, 5, 5));
  dims.push_back(vtkm::Id3(10, 5, 5));

  for (auto& dim : dims)
  {
    for (auto& vec : vecs)
    {
      for (auto& bound : bounds)
      {
        std::vector<vtkm::cont::DataSet> dataSets;
        dataSets.push_back(CreateUniformDataSet(bound, dim));
        dataSets.push_back(CreateRectilinearDataSet(bound, dim));

        vtkm::cont::ArrayHandle<vtkm::Vec3f> vecField;
        CreateConstantVectorField(dim[0] * dim[1] * dim[2], vec, vecField);

        //vtkm::FloatDefault stepSize = 0.01f;
        vtkm::FloatDefault stepSize = 0.1f;
        std::vector<vtkm::Particle> pointIns;
        std::vector<vtkm::Vec3f> stepResult;

        //Generate points 2 steps inside the bounding box.
        vtkm::Bounds interiorBounds = bound;
        interiorBounds.X.Min += 2 * stepSize;
        interiorBounds.Y.Min += 2 * stepSize;
        interiorBounds.Z.Min += 2 * stepSize;
        interiorBounds.X.Max -= 2 * stepSize;
        interiorBounds.Y.Max -= 2 * stepSize;
        interiorBounds.Z.Max -= 2 * stepSize;

        GenerateRandomParticles(pointIns, 38, interiorBounds);
        for (auto& p : pointIns)
          stepResult.push_back(p.Pos + vec * stepSize);

        vtkm::Range xRange, yRange, zRange;

        if (vec[0] > 0)
          xRange = vtkm::Range(bound.X.Max - stepSize / 2., bound.X.Max);
        else
          xRange = vtkm::Range(bound.X.Min, bound.X.Min + stepSize / 2.);
        if (vec[1] > 0)
          yRange = vtkm::Range(bound.Y.Max - stepSize / 2., bound.Y.Max);
        else
          yRange = vtkm::Range(bound.Y.Min, bound.Y.Min + stepSize / 2.);
        if (vec[2] > 0)
          zRange = vtkm::Range(bound.Z.Max - stepSize / 2., bound.Z.Max);
        else
          zRange = vtkm::Range(bound.Z.Min, bound.Z.Min + stepSize / 2.);

        vtkm::Bounds forBoundary(xRange, yRange, zRange);

        // Generate a bunch of boundary points towards the face of the direction
        // of the velocity field
        // All velocities are in the +ve direction.

        std::vector<vtkm::Particle> boundaryPoints;
        GenerateRandomParticles(boundaryPoints, 10, forBoundary, 919);

        for (auto& ds : dataSets)
        {
          GridEvalType gridEval(ds.GetCoordinateSystem(), ds.GetCellSet(), vecField);
          ValidateEvaluator(gridEval, pointIns, vec, "grid evaluator");

          RK4Type rk4(gridEval, stepSize);
          ValidateIntegrator(rk4, pointIns, stepResult, "constant vector RK4");
          ValidateIntegratorForBoundary(bound, rk4, boundaryPoints, "constant vector RK4");
        }
      }
    }
  }
}

void ValidateParticleAdvectionResult(const vtkm::worklet::ParticleAdvectionResult& res,
                                     vtkm::Id nSeeds,
                                     vtkm::Id maxSteps)
{
  VTKM_TEST_ASSERT(res.Particles.GetNumberOfValues() == nSeeds,
                   "Number of output particles does not match input.");
  auto portal = res.Particles.ReadPortal();
  for (vtkm::Id i = 0; i < nSeeds; i++)
  {
<<<<<<< HEAD
    auto stepsTaken = res.Particles.ReadPortal().Get(i).NumSteps;
    VTKM_TEST_ASSERT(stepsTaken <= maxSteps, "Too many steps taken in particle advection");
    std::cout << i << " : " << stepsTaken << std::endl;
    if (stepsTaken < maxSteps)
    {
      std::cout << "stat : " << res.Particles.ReadPortal().Get(i).Status << std::endl;
      VTKM_TEST_ASSERT(res.Particles.ReadPortal().Get(i).Status.CheckOk(),
                       "Bad status in particle advectioni, expected OK");
    }
    else
    {
      std::cout << "stat : " << res.Particles.ReadPortal().Get(i).Status << std::endl;
      VTKM_TEST_ASSERT(res.Particles.ReadPortal().Get(i).Status.CheckTerminate(),
                       "Bad status in particle advection, expected TERM");
    }
=======
    VTKM_TEST_ASSERT(portal.Get(i).NumSteps <= maxSteps,
                     "Too many steps taken in particle advection");
    VTKM_TEST_ASSERT(portal.Get(i).Status.CheckOk(), "Bad status in particle advection");
>>>>>>> eb4c4973
  }
}

void ValidateStreamlineResult(const vtkm::worklet::StreamlineResult& res,
                              vtkm::Id nSeeds,
                              vtkm::Id maxSteps)
{
  VTKM_TEST_ASSERT(res.PolyLines.GetNumberOfCells() == nSeeds,
                   "Number of output streamlines does not match input.");
  auto portal = res.Particles.ReadPortal();
  for (vtkm::Id i = 0; i < nSeeds; i++)
  {
    VTKM_TEST_ASSERT(portal.Get(i).NumSteps <= maxSteps, "Too many steps taken in streamline");
    VTKM_TEST_ASSERT(portal.Get(i).Status.CheckOk(), "Bad status in streamline");
  }
  VTKM_TEST_ASSERT(res.Particles.GetNumberOfValues() == nSeeds,
                   "Number of output particles does not match input.");
}

void TestIntegrators()
{
  using FieldHandle = vtkm::cont::ArrayHandle<vtkm::Vec3f>;
  using GridEvalType = vtkm::worklet::particleadvection::GridEvaluator<FieldHandle>;

  const vtkm::Id3 dims(5, 5, 5);
  const vtkm::Bounds bounds(0., 1., 0., 1., .0, .1);
  vtkm::cont::DataSet dataset = CreateUniformDataSet(bounds, dims);

  const vtkm::Id nSeeds = 3;
  const vtkm::Id maxSteps = 10;
  const vtkm::FloatDefault stepSize = 0.01f;

  vtkm::Id nElements = dims[0] * dims[1] * dims[2];
  std::vector<vtkm::Vec3f> fieldData;
  for (vtkm::Id i = 0; i < nElements; i++)
    fieldData.push_back(vtkm::Vec3f(0., 0., 1.));
  FieldHandle fieldValues = vtkm::cont::make_ArrayHandle(fieldData);

  GridEvalType eval(dataset.GetCoordinateSystem(), dataset.GetCellSet(), fieldValues);

  //Generate three random points.
  std::vector<vtkm::Particle> points;
  points.push_back(vtkm::Particle(RandomPoint(bounds), 0));
  points.push_back(vtkm::Particle(RandomPoint(bounds), 1));
  points.push_back(vtkm::Particle(RandomPoint(bounds), 2));

  vtkm::worklet::ParticleAdvection pa;
  vtkm::worklet::ParticleAdvectionResult res;
  {
    std::cout << "RK4" << std::endl;
    auto seeds = vtkm::cont::make_ArrayHandle(points, vtkm::CopyFlag::On);
    using IntegratorType = vtkm::worklet::particleadvection::RK4Integrator<GridEvalType>;
    IntegratorType rk4(eval, stepSize);
    res = pa.Run(rk4, seeds, maxSteps);
    ValidateParticleAdvectionResult(res, nSeeds, maxSteps);
  }
  {
    std::cout << "Euler" << std::endl;
    auto seeds = vtkm::cont::make_ArrayHandle(points, vtkm::CopyFlag::On);
    using IntegratorType = vtkm::worklet::particleadvection::EulerIntegrator<GridEvalType>;
    IntegratorType euler(eval, stepSize);
    res = pa.Run(euler, seeds, maxSteps);
    ValidateParticleAdvectionResult(res, nSeeds, maxSteps);
  }
}

void TestParticleWorkletsWithDataSetTypes()
{
  using FieldHandle = vtkm::cont::ArrayHandle<vtkm::Vec3f>;
  using GridEvalType = vtkm::worklet::particleadvection::GridEvaluator<FieldHandle>;
  using RK4Type = vtkm::worklet::particleadvection::RK4Integrator<GridEvalType>;
  vtkm::FloatDefault stepSize = 0.01f;

  const vtkm::Id3 dims(5, 5, 5);
  vtkm::Id nElements = dims[0] * dims[1] * dims[2] * 3;

  std::vector<vtkm::Vec3f> field;
  for (vtkm::Id i = 0; i < nElements; i++)
  {
    vtkm::FloatDefault x = vecData[i];
    vtkm::FloatDefault y = vecData[++i];
    vtkm::FloatDefault z = vecData[++i];
    vtkm::Vec3f vec(x, y, z);
    field.push_back(vtkm::Normal(vec));
  }
  vtkm::cont::ArrayHandle<vtkm::Vec3f> fieldArray;
  fieldArray = vtkm::cont::make_ArrayHandle(field);

  std::vector<vtkm::Bounds> bounds;
  bounds.push_back(vtkm::Bounds(0, 10, 0, 10, 0, 10));
  bounds.push_back(vtkm::Bounds(-1, 1, -1, 1, -1, 1));
  bounds.push_back(vtkm::Bounds(0, 1, 0, 1, -1, 1));

  vtkm::Id maxSteps = 1000;
  for (auto& bound : bounds)
  {
    std::vector<vtkm::cont::DataSet> dataSets;
    dataSets.push_back(CreateUniformDataSet(bound, dims));
    dataSets.push_back(CreateRectilinearDataSet(bound, dims));
    // Create an explicit dataset.
    dataSets.push_back(CreateWeirdnessFromStructuredDataSet(dataSets[0], DataSetOption::SINGLE));
    dataSets.push_back(
      CreateWeirdnessFromStructuredDataSet(dataSets[0], DataSetOption::CURVILINEAR));
    dataSets.push_back(CreateWeirdnessFromStructuredDataSet(dataSets[0], DataSetOption::EXPLICIT));

    //Generate three random points.
    std::vector<vtkm::Particle> pts;
    GenerateRandomParticles(pts, 3, bound, 111);
    std::vector<vtkm::Particle> pts2 = pts;

    vtkm::Id nSeeds = static_cast<vtkm::Id>(pts.size());
    std::vector<vtkm::Id> stepsTaken = { 10, 20, 600 };
    for (std::size_t i = 0; i < stepsTaken.size(); i++)
      pts2[i].NumSteps = stepsTaken[i];

    for (auto& ds : dataSets)
    {
      GridEvalType eval(ds.GetCoordinateSystem(), ds.GetCellSet(), fieldArray);
      RK4Type rk4(eval, stepSize);

      //Do 4 tests on each dataset.
      //Particle advection worklet with and without steps taken.
      //Streamline worklet with and without steps taken.
      for (int i = 0; i < 4; i++)
      {
        if (i < 2)
        {
          vtkm::worklet::ParticleAdvection pa;
          vtkm::worklet::ParticleAdvectionResult res;
          if (i == 0)
          {
            auto seeds = vtkm::cont::make_ArrayHandle(pts, vtkm::CopyFlag::On);
            res = pa.Run(rk4, seeds, maxSteps);
          }
          else
          {
            auto seeds = vtkm::cont::make_ArrayHandle(pts2, vtkm::CopyFlag::On);
            res = pa.Run(rk4, seeds, maxSteps);
          }
          ValidateParticleAdvectionResult(res, nSeeds, maxSteps);
        }
        else
        {
          vtkm::worklet::Streamline s;
          vtkm::worklet::StreamlineResult res;
          if (i == 2)
          {
            auto seeds = vtkm::cont::make_ArrayHandle(pts, vtkm::CopyFlag::On);
            res = s.Run(rk4, seeds, maxSteps);
          }
          else
          {
            auto seeds = vtkm::cont::make_ArrayHandle(pts2, vtkm::CopyFlag::On);
            res = s.Run(rk4, seeds, maxSteps);
          }
          ValidateStreamlineResult(res, nSeeds, maxSteps);
        }
      }
    }
  }
}

void TestParticleStatus()
{
  vtkm::Bounds bounds(0, 1, 0, 1, 0, 1);
  const vtkm::Id3 dims(5, 5, 5);
  vtkm::cont::DataSet ds = CreateUniformDataSet(bounds, dims);

  vtkm::Id nElements = dims[0] * dims[1] * dims[2];

  std::vector<vtkm::Vec<vtkm::FloatDefault, 3>> field;
  for (vtkm::Id i = 0; i < nElements; i++)
    field.push_back(vtkm::Vec3f(1, 0, 0));

  vtkm::cont::ArrayHandle<vtkm::Vec3f> fieldArray;
  fieldArray = vtkm::cont::make_ArrayHandle(field);

  using FieldHandle = vtkm::cont::ArrayHandle<vtkm::Vec3f>;
  using GridEvalType = vtkm::worklet::particleadvection::GridEvaluator<FieldHandle>;
  using RK4Type = vtkm::worklet::particleadvection::RK4Integrator<GridEvalType>;
  vtkm::Id maxSteps = 1000;
  vtkm::FloatDefault stepSize = 0.01f;

  GridEvalType eval(ds.GetCoordinateSystem(), ds.GetCellSet(), fieldArray);
  RK4Type rk4(eval, stepSize);

  vtkm::worklet::ParticleAdvection pa;
  std::vector<vtkm::Particle> pts;
  pts.push_back(vtkm::Particle(vtkm::Vec3f(.5, .5, .5), 0));
  pts.push_back(vtkm::Particle(vtkm::Vec3f(-1, -1, -1), 1));
  auto seedsArray = vtkm::cont::make_ArrayHandle(pts, vtkm::CopyFlag::On);
  pa.Run(rk4, seedsArray, maxSteps);
  auto portal = seedsArray.ReadPortal();

  bool tookStep0 = portal.Get(0).Status.CheckTookAnySteps();
  bool tookStep1 = portal.Get(1).Status.CheckTookAnySteps();
  VTKM_TEST_ASSERT(tookStep0 == true, "Particle failed to take any steps");
  VTKM_TEST_ASSERT(tookStep1 == false, "Particle took a step when it should not have.");
}

void TestWorkletsBasic()
{
  using FieldHandle = vtkm::cont::ArrayHandle<vtkm::Vec3f>;
  using GridEvalType = vtkm::worklet::particleadvection::GridEvaluator<FieldHandle>;
  using RK4Type = vtkm::worklet::particleadvection::RK4Integrator<GridEvalType>;
  vtkm::FloatDefault stepSize = 0.01f;

  const vtkm::Id3 dims(5, 5, 5);
  vtkm::Id nElements = dims[0] * dims[1] * dims[2] * 3;

  std::vector<vtkm::Vec3f> field;
  vtkm::Vec3f vecDir(1, 0, 0);
  for (vtkm::Id i = 0; i < nElements; i++)
    field.push_back(vtkm::Normal(vecDir));

  vtkm::cont::ArrayHandle<vtkm::Vec3f> fieldArray;
  fieldArray = vtkm::cont::make_ArrayHandle(field);

  vtkm::Bounds bounds(0, 1, 0, 1, 0, 1);
  auto ds = CreateUniformDataSet(bounds, dims);

  GridEvalType eval(ds.GetCoordinateSystem(), ds.GetCellSet(), fieldArray);
  RK4Type rk4(eval, stepSize);

  vtkm::Id maxSteps = 83;
  std::vector<std::string> workletTypes = { "particleAdvection", "streamline" };
  vtkm::FloatDefault endT = stepSize * static_cast<vtkm::FloatDefault>(maxSteps);

  for (auto w : workletTypes)
  {
    std::vector<vtkm::Particle> particles;
    std::vector<vtkm::Vec3f> pts, samplePts, endPts;
    vtkm::FloatDefault X = static_cast<vtkm::FloatDefault>(.1);
    vtkm::FloatDefault Y = static_cast<vtkm::FloatDefault>(.1);
    vtkm::FloatDefault Z = static_cast<vtkm::FloatDefault>(.1);

    for (int i = 0; i < 8; i++)
    {
      pts.push_back(vtkm::Vec3f(X, Y, Z));
      Y += static_cast<vtkm::FloatDefault>(.1);
    }

    vtkm::Id id = 0;
    for (std::size_t i = 0; i < pts.size(); i++, id++)
    {
      vtkm::Vec3f p = pts[i];
      particles.push_back(vtkm::Particle(p, id));
      samplePts.push_back(p);
      for (vtkm::Id j = 0; j < maxSteps; j++)
      {
        p = p + vecDir * stepSize;
        samplePts.push_back(p);
      }
      endPts.push_back(p);
    }

    auto seedsArray = vtkm::cont::make_ArrayHandle(particles, vtkm::CopyFlag::On);

    if (w == "particleAdvection")
    {
      vtkm::worklet::ParticleAdvection pa;
      vtkm::worklet::ParticleAdvectionResult res;

      res = pa.Run(rk4, seedsArray, maxSteps);

      vtkm::Id numRequiredPoints = static_cast<vtkm::Id>(endPts.size());
      VTKM_TEST_ASSERT(res.Particles.GetNumberOfValues() == numRequiredPoints,
                       "Wrong number of points in particle advection result.");
      auto portal = res.Particles.ReadPortal();
      for (vtkm::Id i = 0; i < res.Particles.GetNumberOfValues(); i++)
      {
        VTKM_TEST_ASSERT(portal.Get(i).Pos == endPts[static_cast<std::size_t>(i)],
                         "Particle advection point is wrong");
        VTKM_TEST_ASSERT(portal.Get(i).NumSteps == maxSteps,
                         "Particle advection NumSteps is wrong");
        VTKM_TEST_ASSERT(vtkm::Abs(portal.Get(i).Time - endT) < stepSize / 100,
                         "Particle advection Time is wrong");
        VTKM_TEST_ASSERT(portal.Get(i).Status.CheckOk(), "Particle advection Status is wrong");
        VTKM_TEST_ASSERT(portal.Get(i).Status.CheckTerminate(),
                         "Particle advection particle did not terminate");
      }
    }
    else if (w == "streamline")
    {
      vtkm::worklet::Streamline s;
      vtkm::worklet::StreamlineResult res;

      res = s.Run(rk4, seedsArray, maxSteps);

      vtkm::Id numRequiredPoints = static_cast<vtkm::Id>(samplePts.size());
      VTKM_TEST_ASSERT(res.Positions.GetNumberOfValues() == numRequiredPoints,
                       "Wrong number of points in streamline result.");

      //Make sure all the points match.
      auto parPortal = res.Particles.ReadPortal();
      for (vtkm::Id i = 0; i < res.Particles.GetNumberOfValues(); i++)
      {
        VTKM_TEST_ASSERT(parPortal.Get(i).Pos == endPts[static_cast<std::size_t>(i)],
                         "Streamline end point is wrong");
        VTKM_TEST_ASSERT(parPortal.Get(i).NumSteps == maxSteps, "Streamline NumSteps is wrong");
        VTKM_TEST_ASSERT(vtkm::Abs(parPortal.Get(i).Time - endT) < stepSize / 100,
                         "Streamline Time is wrong");
        VTKM_TEST_ASSERT(parPortal.Get(i).Status.CheckOk(), "Streamline Status is wrong");
        VTKM_TEST_ASSERT(parPortal.Get(i).Status.CheckTerminate(),
                         "Streamline particle did not terminate");
      }

      auto posPortal = res.Positions.ReadPortal();
      for (vtkm::Id i = 0; i < res.Positions.GetNumberOfValues(); i++)
        VTKM_TEST_ASSERT(posPortal.Get(i) == samplePts[static_cast<std::size_t>(i)],
                         "Streamline points do not match");

      vtkm::Id numCells = res.PolyLines.GetNumberOfCells();
      VTKM_TEST_ASSERT(numCells == static_cast<vtkm::Id>(pts.size()),
                       "Wrong number of polylines in streamline");
      for (vtkm::Id i = 0; i < numCells; i++)
      {
        VTKM_TEST_ASSERT(res.PolyLines.GetCellShape(i) == vtkm::CELL_SHAPE_POLY_LINE,
                         "Wrong cell type in streamline.");
        VTKM_TEST_ASSERT(res.PolyLines.GetNumberOfPointsInCell(i) ==
                           static_cast<vtkm::Id>(maxSteps + 1),
                         "Wrong number of points in streamline cell");
      }
    }
  }
}

void TestParticleAdvection()
{
  TestIntegrators();
  TestEvaluators();
  TestParticleStatus();
  TestWorkletsBasic();
  TestParticleWorkletsWithDataSetTypes();
}

int UnitTestParticleAdvection(int argc, char* argv[])
{
  return vtkm::cont::testing::Testing::Run(TestParticleAdvection, argc, argv);
}<|MERGE_RESOLUTION|>--- conflicted
+++ resolved
@@ -517,27 +517,9 @@
   auto portal = res.Particles.ReadPortal();
   for (vtkm::Id i = 0; i < nSeeds; i++)
   {
-<<<<<<< HEAD
-    auto stepsTaken = res.Particles.ReadPortal().Get(i).NumSteps;
-    VTKM_TEST_ASSERT(stepsTaken <= maxSteps, "Too many steps taken in particle advection");
-    std::cout << i << " : " << stepsTaken << std::endl;
-    if (stepsTaken < maxSteps)
-    {
-      std::cout << "stat : " << res.Particles.ReadPortal().Get(i).Status << std::endl;
-      VTKM_TEST_ASSERT(res.Particles.ReadPortal().Get(i).Status.CheckOk(),
-                       "Bad status in particle advectioni, expected OK");
-    }
-    else
-    {
-      std::cout << "stat : " << res.Particles.ReadPortal().Get(i).Status << std::endl;
-      VTKM_TEST_ASSERT(res.Particles.ReadPortal().Get(i).Status.CheckTerminate(),
-                       "Bad status in particle advection, expected TERM");
-    }
-=======
     VTKM_TEST_ASSERT(portal.Get(i).NumSteps <= maxSteps,
                      "Too many steps taken in particle advection");
     VTKM_TEST_ASSERT(portal.Get(i).Status.CheckOk(), "Bad status in particle advection");
->>>>>>> eb4c4973
   }
 }
 
