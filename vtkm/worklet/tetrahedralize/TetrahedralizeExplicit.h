--- conflicted
+++ resolved
@@ -127,19 +127,10 @@
     vtkm::cont::CellSetSingleType<> outCellSet(cellSet.GetName());
 
     // Input topology
-<<<<<<< HEAD
-    //vtkm::cont::ArrayHandle<vtkm::UInt8> inShapes =
-    auto inShapes =
-        cellSet.GetShapesArray(vtkm::TopologyElementTagPoint(), 
-                               vtkm::TopologyElementTagCell());
-    //vtkm::cont::ArrayHandle<vtkm::IdComponent> inNumIndices =
-    auto inNumIndices =
-=======
     auto inShapes = 
         cellSet.GetShapesArray(vtkm::TopologyElementTagPoint(), 
                                vtkm::TopologyElementTagCell());
     auto inNumIndices = 
->>>>>>> 354849d1
         cellSet.GetNumIndicesArray(vtkm::TopologyElementTagPoint(), 
                                    vtkm::TopologyElementTagCell());
 
