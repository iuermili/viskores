//============================================================================
//  Copyright (c) Kitware, Inc.
//  All rights reserved.
//  See LICENSE.txt for details.
//  This software is distributed WITHOUT ANY WARRANTY; without even
//  the implied warranty of MERCHANTABILITY or FITNESS FOR A PARTICULAR
//  PURPOSE.  See the above copyright notice for more information.
//
//  Copyright 2014 Sandia Corporation.
//  Copyright 2014 UT-Battelle, LLC.
//  Copyright 2014 Los Alamos National Security.
//
//  Under the terms of Contract DE-AC04-94AL85000 with Sandia Corporation,
//  the U.S. Government retains certain rights in this software.
//
//  Under the terms of Contract DE-AC52-06NA25396 with Los Alamos National
//  Laboratory (LANL), the U.S. Government retains certain rights in
//  this software.
//============================================================================

#ifndef vtk_m_worklet_particleadvection_ParticleAdvectionWorklets_h
#define vtk_m_worklet_particleadvection_ParticleAdvectionWorklets_h

#include <vtkm/Types.h>
#include <vtkm/cont/ArrayHandle.h>
#include <vtkm/cont/ArrayHandleCounting.h>
#include <vtkm/cont/DataSet.h>
#include <vtkm/cont/Field.h>
#include <vtkm/exec/ExecutionObjectBase.h>

#include <vtkm/worklet/DispatcherMapField.h>
#include <vtkm/worklet/particleadvection/Particles.h>

namespace vtkm
{
namespace worklet
{
namespace particleadvection
{

template <typename IntegratorType, typename FieldType, typename DeviceAdapterTag>
class ParticleAdvectWorklet : public vtkm::worklet::WorkletMapField
{
public:
  typedef vtkm::cont::ArrayHandle<vtkm::Vec<FieldType, 3>> FieldHandle;
  typedef typename FieldHandle::template ExecutionTypes<DeviceAdapterTag>::PortalConst
    FieldPortalConstType;

  typedef void ControlSignature(FieldIn<IdType> idx, ExecObject ic);
  typedef void ExecutionSignature(_1, _2);
  typedef _1 InputDomain;

  template <typename IntegralCurveType>
  VTKM_EXEC void operator()(const vtkm::Id& idx, IntegralCurveType& ic) const
  {
    vtkm::Vec<FieldType, 3> p = ic.GetPos(idx);
    vtkm::Vec<FieldType, 3> p2;

    while (!ic.Done(idx))
    {
      if (integrator.Step(p, field, p2))
      {
        ic.TakeStep(idx, p2);
        p = p2;
      }
      else
      {
        ic.SetExitedSpatialBoundary(idx);
      }
    }
  }

  ParticleAdvectWorklet(const IntegratorType& it, const FieldPortalConstType& f)
    : integrator(it)
    , field(f)
  {
  }

  IntegratorType integrator;
  FieldPortalConstType field;
};


template <typename IntegratorType, typename FieldType, typename DeviceAdapterTag>
class ParticleAdvectionWorklet
{
public:
  typedef vtkm::cont::ArrayHandle<vtkm::Vec<FieldType, 3>> FieldHandle;
  typedef typename FieldHandle::template ExecutionTypes<DeviceAdapterTag>::PortalConst
    FieldPortalConstType;
  typedef vtkm::worklet::particleadvection::ParticleAdvectWorklet<IntegratorType,
                                                                  FieldType,
                                                                  DeviceAdapterTag>
    ParticleAdvectWorkletType;

  ParticleAdvectionWorklet() {}

  template <typename PointStorage, typename FieldStorage>
  void Run(const IntegratorType& it,
           const vtkm::cont::ArrayHandle<vtkm::Vec<FieldType, 3>, PointStorage>& pts,
           const vtkm::cont::ArrayHandle<vtkm::Vec<FieldType, 3>, FieldStorage> fieldArray,
           const vtkm::Id& nSteps,
           vtkm::cont::ArrayHandle<vtkm::Id, FieldStorage>& statusArray,
           vtkm::cont::ArrayHandle<vtkm::Id, FieldStorage>& stepsTaken)
  {
    integrator = it;
    seedArray = pts;
    maxSteps = nSteps;
    field = fieldArray.PrepareForInput(DeviceAdapterTag());
    run(statusArray, stepsTaken);
  }

  ~ParticleAdvectionWorklet() {}

private:
  template <typename FieldStorage>
  void run(vtkm::cont::ArrayHandle<vtkm::Id, FieldStorage>& statusArray,
           vtkm::cont::ArrayHandle<vtkm::Id, FieldStorage>& stepsTaken)
  {
    typedef typename vtkm::worklet::DispatcherMapField<ParticleAdvectWorkletType>
      ParticleWorkletDispatchType;
    typedef vtkm::worklet::particleadvection::Particles<FieldType, DeviceAdapterTag> ParticleType;
    typedef typename vtkm::cont::DeviceAdapterAlgorithm<DeviceAdapterTag> DeviceAlgorithm;

    vtkm::Id numSeeds = static_cast<vtkm::Id>(seedArray.GetNumberOfValues());

<<<<<<< HEAD
    std::vector<vtkm::Id> steps((size_t)numSeeds, 0),
      status((size_t)numSeeds, ParticleStatus::STATUS_OK);
    vtkm::cont::ArrayHandle<vtkm::Id> stepArray = vtkm::cont::make_ArrayHandle(&steps[0], numSeeds);
    vtkm::cont::ArrayHandle<vtkm::Id> statusArray =
      vtkm::cont::make_ArrayHandle(&status[0], numSeeds);
    vtkm::cont::ArrayHandleIndex idxArray(numSeeds);
=======
    //Allocate status and steps arrays.
    vtkm::cont::ArrayHandleConstant<vtkm::Id> ok(ParticleStatus::OK, numSeeds);
    statusArray.Allocate(numSeeds);
    DeviceAlgorithm::Copy(ok, statusArray);
>>>>>>> eee7b0cb

    vtkm::cont::ArrayHandleConstant<vtkm::Id> zero(0, numSeeds);
    stepsTaken.Allocate(numSeeds);
    DeviceAlgorithm::Copy(zero, stepsTaken);

    //Create and invoke the particle advection.
    vtkm::cont::ArrayHandleIndex idxArray(numSeeds);
    ParticleType particles(seedArray, stepsTaken, statusArray, maxSteps);

    ParticleAdvectWorkletType particleWorklet(integrator, field);
    ParticleWorkletDispatchType particleWorkletDispatch(particleWorklet);
    particleWorkletDispatch.Invoke(idxArray, particles);
  }

  IntegratorType integrator;
  vtkm::cont::ArrayHandle<vtkm::Vec<FieldType, 3>> seedArray;
  vtkm::cont::DataSet ds;
  vtkm::Id maxSteps;
  FieldPortalConstType field;
};


template <typename IntegratorType, typename FieldType, typename DeviceAdapterTag>
class StreamlineWorklet
{
public:
  typedef vtkm::cont::ArrayHandle<vtkm::Vec<FieldType, 3>> FieldHandle;
  typedef typename FieldHandle::template ExecutionTypes<DeviceAdapterTag>::PortalConst
    FieldPortalConstType;
  typedef vtkm::worklet::particleadvection::ParticleAdvectWorklet<IntegratorType,
                                                                  FieldType,
                                                                  DeviceAdapterTag>
    ParticleAdvectWorkletType;

  StreamlineWorklet() {}

  template <typename PointStorage, typename FieldStorage>
  void Run(const IntegratorType& it,
           const vtkm::cont::ArrayHandle<vtkm::Vec<FieldType, 3>, PointStorage>& pts,
           const vtkm::cont::ArrayHandle<vtkm::Vec<FieldType, 3>, FieldStorage> fieldArray,
           const vtkm::Id& nSteps,
           const vtkm::Id stepsPerRound = -1,
           const vtkm::Id& particlesPerRound = -1)
  {
    integrator = it;
    seedArray = pts;
    maxSteps = nSteps;
    StepsPerRound = stepsPerRound;
    ParticlesPerRound = particlesPerRound;
    field = fieldArray.PrepareForInput(DeviceAdapterTag());
    run();
  }

  ~StreamlineWorklet() {}

private:
  void run(bool dumpOutput = false)
  {
    typedef typename vtkm::worklet::DispatcherMapField<ParticleAdvectWorkletType>
      ParticleWorkletDispatchType;
    typedef vtkm::worklet::particleadvection::StateRecordingParticles<FieldType, DeviceAdapterTag>
      StreamlineType;
    typedef vtkm::worklet::particleadvection::StateRecordingParticlesRound<FieldType,
                                                                           DeviceAdapterTag>
      StreamlineRoundType;

    vtkm::Id totNumSeeds = static_cast<vtkm::Id>(seedArray.GetNumberOfValues());
    bool NeedParticleRounds = false;
    if (!(ParticlesPerRound == -1 || ParticlesPerRound > totNumSeeds))
      NeedParticleRounds = true;

    ParticleAdvectWorkletType particleWorklet(integrator, field);
    ParticleWorkletDispatchType particleWorkletDispatch(particleWorklet);

    //Brute force method, or rounds.
    if (StepsPerRound == -1)
    {
      bool particlesDone = false;
      vtkm::Id particleOffset = 0;

      while (!particlesDone)
      {
        vtkm::Id num = totNumSeeds - particleOffset;
        if (num <= 0)
          break;
        if (NeedParticleRounds && num > ParticlesPerRound)
          num = ParticlesPerRound;

        std::vector<vtkm::Id> steps((size_t)num, 0), status((size_t)num, ParticleStatus::STATUS_OK);
        vtkm::cont::ArrayHandle<vtkm::Id> stepArray = vtkm::cont::make_ArrayHandle(&steps[0], num);
        vtkm::cont::ArrayHandle<vtkm::Id> statusArray =
          vtkm::cont::make_ArrayHandle(&status[0], num);
        vtkm::cont::ArrayHandleIndex idxArray(num);

        StreamlineType streamlines(seedArray, stepArray, statusArray, maxSteps);
        particleWorkletDispatch.Invoke(idxArray, streamlines);

        if (dumpOutput)
        {
          for (vtkm::Id i = 0; i < num; i++)
          {
            vtkm::Id ns = streamlines.GetStep(i);
            for (vtkm::Id j = 0; j < ns; j++)
            {
              vtkm::Vec<FieldType, 3> p = streamlines.GetHistory(i, j);
              std::cout << p[0] << " " << p[1] << " " << p[2] << std::endl;
            }
          }
        }

        particleOffset += ParticlesPerRound;
        if (!NeedParticleRounds)
          particlesDone = true;
      }
    }
    else
    {
      bool particlesDone = false;
      vtkm::Id particleOffset = 0;

      while (!particlesDone)
      {
        vtkm::Id num = totNumSeeds - particleOffset;
        if (num <= 0)
          break;
        if (NeedParticleRounds && num > ParticlesPerRound)
          num = ParticlesPerRound;

        std::vector<vtkm::Id> steps((size_t)num, 0), status((size_t)num, ParticleStatus::STATUS_OK);
        vtkm::cont::ArrayHandle<vtkm::Id> stepArray = vtkm::cont::make_ArrayHandle(&steps[0], num);
        vtkm::cont::ArrayHandle<vtkm::Id> statusArray =
          vtkm::cont::make_ArrayHandle(&status[0], num);
        vtkm::cont::ArrayHandleIndex idxArray(num);

        vtkm::Id numSteps = 0, stepOffset = 0;
        bool stepsDone = false;
        while (!stepsDone)
        {
          numSteps += StepsPerRound;
          if (numSteps >= maxSteps)
          {
            numSteps = maxSteps;
            stepsDone = true;
          }

          StreamlineRoundType streamlines(
            seedArray, stepArray, statusArray, numSteps, StepsPerRound, stepOffset, maxSteps);
          particleWorkletDispatch.Invoke(idxArray, streamlines);

          auto historyPortal = streamlines.historyArray.GetPortalConstControl();
          if (dumpOutput)
          {
            for (vtkm::Id i = 0; i < num; i++)
            {
              vtkm::Id ns = streamlines.GetStep(i);
              for (vtkm::Id j = stepOffset; j < ns; j++)
              {
                vtkm::Vec<FieldType, 3> p = historyPortal.Get(i * StepsPerRound + (j - stepOffset));
                std::cout << p[0] << " " << p[1] << " " << p[2] << std::endl;
              }
            }
          }
          stepOffset += StepsPerRound;
        }
        particleOffset += ParticlesPerRound;
        if (!NeedParticleRounds)
          particlesDone = true;
      }
    }
  }

  IntegratorType integrator;
  vtkm::cont::ArrayHandle<vtkm::Vec<FieldType, 3>> seedArray;
  vtkm::cont::DataSet ds;
  vtkm::Id maxSteps;
  vtkm::Id StepsPerRound, ParticlesPerRound;
  FieldPortalConstType field;
};
}
}
}

#endif // vtk_m_worklet_particleadvection_ParticleAdvectionWorklets_h<|MERGE_RESOLUTION|>--- conflicted
+++ resolved
@@ -65,7 +65,7 @@
       }
       else
       {
-        ic.SetExitedSpatialBoundary(idx);
+        ic.SetStatusOutOfBounds(idx);
       }
     }
   }
@@ -124,19 +124,10 @@
 
     vtkm::Id numSeeds = static_cast<vtkm::Id>(seedArray.GetNumberOfValues());
 
-<<<<<<< HEAD
-    std::vector<vtkm::Id> steps((size_t)numSeeds, 0),
-      status((size_t)numSeeds, ParticleStatus::STATUS_OK);
-    vtkm::cont::ArrayHandle<vtkm::Id> stepArray = vtkm::cont::make_ArrayHandle(&steps[0], numSeeds);
-    vtkm::cont::ArrayHandle<vtkm::Id> statusArray =
-      vtkm::cont::make_ArrayHandle(&status[0], numSeeds);
-    vtkm::cont::ArrayHandleIndex idxArray(numSeeds);
-=======
     //Allocate status and steps arrays.
     vtkm::cont::ArrayHandleConstant<vtkm::Id> ok(ParticleStatus::OK, numSeeds);
     statusArray.Allocate(numSeeds);
     DeviceAlgorithm::Copy(ok, statusArray);
->>>>>>> eee7b0cb
 
     vtkm::cont::ArrayHandleConstant<vtkm::Id> zero(0, numSeeds);
     stepsTaken.Allocate(numSeeds);
@@ -187,7 +178,7 @@
     StepsPerRound = stepsPerRound;
     ParticlesPerRound = particlesPerRound;
     field = fieldArray.PrepareForInput(DeviceAdapterTag());
-    run();
+    run(true);
   }
 
   ~StreamlineWorklet() {}
@@ -225,7 +216,7 @@
         if (NeedParticleRounds && num > ParticlesPerRound)
           num = ParticlesPerRound;
 
-        std::vector<vtkm::Id> steps((size_t)num, 0), status((size_t)num, ParticleStatus::STATUS_OK);
+        std::vector<vtkm::Id> steps((size_t)num, 0), status((size_t)num, ParticleStatus::OK);
         vtkm::cont::ArrayHandle<vtkm::Id> stepArray = vtkm::cont::make_ArrayHandle(&steps[0], num);
         vtkm::cont::ArrayHandle<vtkm::Id> statusArray =
           vtkm::cont::make_ArrayHandle(&status[0], num);
@@ -265,7 +256,7 @@
         if (NeedParticleRounds && num > ParticlesPerRound)
           num = ParticlesPerRound;
 
-        std::vector<vtkm::Id> steps((size_t)num, 0), status((size_t)num, ParticleStatus::STATUS_OK);
+        std::vector<vtkm::Id> steps((size_t)num, 0), status((size_t)num, ParticleStatus::OK);
         vtkm::cont::ArrayHandle<vtkm::Id> stepArray = vtkm::cont::make_ArrayHandle(&steps[0], num);
         vtkm::cont::ArrayHandle<vtkm::Id> statusArray =
           vtkm::cont::make_ArrayHandle(&status[0], num);
