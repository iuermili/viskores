--- conflicted
+++ resolved
@@ -69,13 +69,8 @@
   void RenderCells(const vtkm::cont::DynamicCellSet &cellset,
                    const vtkm::cont::CoordinateSystem &coords,
                    vtkm::cont::Field &scalarField,
-<<<<<<< HEAD
-                   const vtkm::rendering::ColorTable &/*colorTable*/,
-                   vtkm::rendering::View &view,                                      
-=======
                    const vtkm::rendering::ColorTable &vtkmNotUsed(colorTable),
                    vtkm::rendering::View &view,
->>>>>>> 907ca86f
                    vtkm::Float64 *scalarBounds)
   {
 
