--- conflicted
+++ resolved
@@ -163,35 +163,6 @@
   )
 
 #-----------------------------------------------------------------------------
-<<<<<<< HEAD
-vtkm_configure_component_OpenGL()
-if(VTKm_OpenGL_FOUND)
-  list(APPEND headers ${opengl_headers})
-  list(APPEND sources ${opengl_sources})
-
-  vtkm_configure_component_OSMesa()
-  if(VTKm_OSMesa_FOUND)
-    list(APPEND headers ${osmesa_headers})
-    list(APPEND sources ${osmesa_sources})
-  endif()
-
-  vtkm_configure_component_EGL()
-  if(VTKm_EGL_FOUND)
-    list(APPEND headers ${egl_headers})
-    list(APPEND sources ${egl_sources})
-  endif()
-endif()
-
-if(VTKm_ENABLE_OSMESA AND NOT VTKm_OSMesa_FOUND)
-  message(SEND_ERROR "OSMesa was requested by not properly configured.
-Either make sure the OSMesa headers and library are properly found or set
-VTKm_ENABLE_OSMESA to OFF.")
-endif()
-
-vtkm_declare_headers(${headers})
-
-=======
->>>>>>> 4380ae10
 vtkm_library(
   NAME vtkm_rendering
   SOURCES ${sources}
