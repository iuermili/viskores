//============================================================================
//  Copyright (c) Kitware, Inc.
//  All rights reserved.
//  See LICENSE.txt for details.
//  This software is distributed WITHOUT ANY WARRANTY; without even
//  the implied warranty of MERCHANTABILITY or FITNESS FOR A PARTICULAR
//  PURPOSE.  See the above copyright notice for more information.
//
<<<<<<< HEAD
//  Copyright 2017 Sandia Corporation.
//  Copyright 2017 UT-Battelle, LLC.
//  Copyright 2017 Los Alamos National Security.
=======
//  Copyright 2015 National Technology & Engineering Solutions of Sandia, LLC (NTESS).
//  Copyright 2015 UT-Battelle, LLC.
//  Copyright 2015 Los Alamos National Security.
>>>>>>> 35cceabc
//
//  Under the terms of Contract DE-NA0003525 with NTESS,
//  the U.S. Government retains certain rights in this software.
//
//  Under the terms of Contract DE-AC52-06NA25396 with Los Alamos National
//  Laboratory (LANL), the U.S. Government retains certain rights in
//  this software.
//============================================================================
#ifndef vtk_m_rendering_Canvas_h
#define vtk_m_rendering_Canvas_h

#include <vtkm/rendering/vtkm_rendering_export.h>

#include <vtkm/Matrix.h>
#include <vtkm/Types.h>
#include <vtkm/rendering/BitmapFont.h>
#include <vtkm/rendering/Camera.h>
#include <vtkm/rendering/Color.h>
#include <vtkm/rendering/ColorTable.h>
#include <vtkm/rendering/Texture2D.h>

namespace vtkm
{
namespace rendering
{

class WorldAnnotator;

class VTKM_RENDERING_EXPORT Canvas
{
public:
  using ColorBufferType = vtkm::cont::ArrayHandle<vtkm::Vec<vtkm::Float32, 4>>;
  using DepthBufferType = vtkm::cont::ArrayHandle<vtkm::Float32>;
  using FontTextureType = vtkm::rendering::Texture2D<1>;

  Canvas(vtkm::Id width = 1024, vtkm::Id height = 1024);
  virtual ~Canvas();

  virtual vtkm::rendering::Canvas* NewCopy() const;

  virtual void Initialize();

  virtual void Activate();

  virtual void Clear();

  virtual void Finish();

  virtual void BlendBackground();

  VTKM_CONT
  vtkm::Id GetWidth() const;

  VTKM_CONT
  vtkm::Id GetHeight() const;

  VTKM_CONT
  const ColorBufferType& GetColorBuffer() const;

  VTKM_CONT
  ColorBufferType& GetColorBuffer();

  VTKM_CONT
  const DepthBufferType& GetDepthBuffer() const;

  VTKM_CONT
  DepthBufferType& GetDepthBuffer();

  VTKM_CONT
  void ResizeBuffers(vtkm::Id width, vtkm::Id height);

  VTKM_CONT
  const vtkm::rendering::Color& GetBackgroundColor() const;

  VTKM_CONT
  void SetBackgroundColor(const vtkm::rendering::Color& color);

  VTKM_CONT
  vtkm::Id2 GetScreenPoint(vtkm::Float32 x,
                           vtkm::Float32 y,
                           vtkm::Float32 z,
                           const vtkm::Matrix<vtkm::Float32, 4, 4>& transfor) const;

  // If a subclass uses a system that renderers to different buffers, then
  // these should be overridden to copy the data to the buffers.
  virtual void RefreshColorBuffer() const {}
  virtual void RefreshDepthBuffer() const {}

  virtual void SetViewToWorldSpace(const vtkm::rendering::Camera& camera, bool clip);
  virtual void SetViewToScreenSpace(const vtkm::rendering::Camera& camera, bool clip);
  virtual void SetViewportClipping(const vtkm::rendering::Camera&, bool) {}

  virtual void SaveAs(const std::string& fileName) const;

  /// Creates a WorldAnnotator of a type that is paired with this Canvas. Other
  /// types of world annotators might work, but this provides a default.
  ///
  /// The WorldAnnotator is created with the C++ new keyword (so it should be
  /// deleted with delete later). A pointer to the created WorldAnnotator is
  /// returned.
  ///
  virtual vtkm::rendering::WorldAnnotator* CreateWorldAnnotator() const;

  VTKM_CONT
  virtual void AddColorSwatch(const vtkm::Vec<vtkm::Float64, 2>& point0,
                              const vtkm::Vec<vtkm::Float64, 2>& point1,
                              const vtkm::Vec<vtkm::Float64, 2>& point2,
                              const vtkm::Vec<vtkm::Float64, 2>& point3,
                              const vtkm::rendering::Color& color) const;

  VTKM_CONT
  void AddColorSwatch(const vtkm::Float64 x0,
                      const vtkm::Float64 y0,
                      const vtkm::Float64 x1,
                      const vtkm::Float64 y1,
                      const vtkm::Float64 x2,
                      const vtkm::Float64 y2,
                      const vtkm::Float64 x3,
                      const vtkm::Float64 y3,
                      const vtkm::rendering::Color& color) const;

  VTKM_CONT
  virtual void AddLine(const vtkm::Vec<vtkm::Float64, 2>& point0,
                       const vtkm::Vec<vtkm::Float64, 2>& point1,
                       vtkm::Float32 linewidth,
                       const vtkm::rendering::Color& color) const;

  VTKM_CONT
  void AddLine(vtkm::Float64 x0,
               vtkm::Float64 y0,
               vtkm::Float64 x1,
               vtkm::Float64 y1,
               vtkm::Float32 linewidth,
               const vtkm::rendering::Color& color) const;

  VTKM_CONT
  virtual void AddColorBar(const vtkm::Bounds& bounds,
                           const vtkm::rendering::ColorTable& colorTable,
                           bool horizontal) const;

  VTKM_CONT
  void AddColorBar(vtkm::Float32 x,
                   vtkm::Float32 y,
                   vtkm::Float32 width,
                   vtkm::Float32 height,
                   const vtkm::rendering::ColorTable& colorTable,
                   bool horizontal) const;

  virtual void AddText(const vtkm::Vec<vtkm::Float32, 2>& position,
                       vtkm::Float32 scale,
                       vtkm::Float32 angle,
                       vtkm::Float32 windowAspect,
                       const vtkm::Vec<vtkm::Float32, 2>& anchor,
                       const vtkm::rendering::Color& color,
                       const std::string& text) const;

  VTKM_CONT
  void AddText(vtkm::Float32 x,
               vtkm::Float32 y,
               vtkm::Float32 scale,
               vtkm::Float32 angle,
               vtkm::Float32 windowAspect,
               vtkm::Float32 anchorX,
               vtkm::Float32 anchorY,
               const vtkm::rendering::Color& color,
               const std::string& text) const;

  VTKM_CONT
  void AddText(const vtkm::Matrix<vtkm::Float32, 4, 4>& transform,
               vtkm::Float32 scale,
               const vtkm::Vec<vtkm::Float32, 2>& anchor,
               const vtkm::rendering::Color& color,
               const std::string& text) const;


  friend class AxisAnnotation2D;
  friend class ColorBarAnnotation;
  friend class ColorLegendAnnotation;
  friend class TextAnnotationScreen;
  friend class TextRenderer;
  friend class WorldAnnotator;

private:
  bool LoadFont() const;

  const vtkm::Matrix<vtkm::Float32, 4, 4>& GetModelView() const;

  const vtkm::Matrix<vtkm::Float32, 4, 4>& GetProjection() const;

  struct CanvasInternals;
  std::shared_ptr<CanvasInternals> Internals;
};
}
} //namespace vtkm::rendering

#endif //vtk_m_rendering_Canvas_h<|MERGE_RESOLUTION|>--- conflicted
+++ resolved
@@ -6,15 +6,9 @@
 //  the implied warranty of MERCHANTABILITY or FITNESS FOR A PARTICULAR
 //  PURPOSE.  See the above copyright notice for more information.
 //
-<<<<<<< HEAD
 //  Copyright 2017 Sandia Corporation.
 //  Copyright 2017 UT-Battelle, LLC.
 //  Copyright 2017 Los Alamos National Security.
-=======
-//  Copyright 2015 National Technology & Engineering Solutions of Sandia, LLC (NTESS).
-//  Copyright 2015 UT-Battelle, LLC.
-//  Copyright 2015 Los Alamos National Security.
->>>>>>> 35cceabc
 //
 //  Under the terms of Contract DE-NA0003525 with NTESS,
 //  the U.S. Government retains certain rights in this software.
