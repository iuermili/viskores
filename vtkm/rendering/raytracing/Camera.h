--- conflicted
+++ resolved
@@ -88,13 +88,8 @@
       if(index >=  NumPixels) return;
       vtkm::Float32 depth = (Proj22 + Proj23 / (-inDepth)) / Proj32;
       depth = 0.5f * depth + 0.5f;
-<<<<<<< HEAD
       vtkm::Int32 x = static_cast<vtkm::Int32>(index) % SubsetWidth;
       vtkm::Int32 y = static_cast<vtkm::Int32>(index) / SubsetWidth;
-=======
-      vtkm::Int32 x = static_cast<vtkm::Int32>(index % SubsetWidth);
-      vtkm::Int32 y = static_cast<vtkm::Int32>(index / SubsetWidth);
->>>>>>> 907ca86f
       x += Xmin;
       y += Ymin;
       vtkm::Id outIdx = static_cast<vtkm::Id>(y * Width + x);
@@ -591,17 +586,11 @@
     xmax += .001f;
     ymin -= .001f;
     ymax += .001f;
-<<<<<<< HEAD
     xmin = vtkm::Floor(vtkm::Min(vtkm::Max(0.f, xmin),vtkm::Float32(Width) ));
     xmax = vtkm::Ceil(vtkm::Min(vtkm::Max(0.f, xmax),vtkm::Float32(Width) ));
     ymin = vtkm::Floor(vtkm::Min(vtkm::Max(0.f, ymin),vtkm::Float32(Height) ));
     ymax = vtkm::Ceil(vtkm::Min(vtkm::Max(0.f, ymax),vtkm::Float32(Height) ));
-=======
-    xmin = vtkm::Floor(vtkm::Min(vtkm::Max(0.f, xmin),vtkm::Float32(this->Width) ));
-    xmax =  vtkm::Ceil(vtkm::Min(vtkm::Max(0.f, xmax),vtkm::Float32(this->Width) ));
-    ymin = vtkm::Floor(vtkm::Min(vtkm::Max(0.f, ymin),vtkm::Float32(this->Height) ));
-    ymax =  vtkm::Ceil(vtkm::Min(vtkm::Max(0.f, ymax),vtkm::Float32(this->Height) ));
->>>>>>> 907ca86f
+
     //printf("Pixel range = (%f,%f,%f), (%f,%f,%f)\n", xmin, ymin,zmin, xmax,ymax,zmax);
     vtkm::Int32 dx = vtkm::Int32(xmax) - vtkm::Int32(xmin);
     vtkm::Int32 dy = vtkm::Int32(ymax) - vtkm::Int32(ymin);
