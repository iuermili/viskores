//============================================================================
//  Copyright (c) Kitware, Inc.
//  All rights reserved.
//  See LICENSE.txt for details.
//  This software is distributed WITHOUT ANY WARRANTY; without even
//  the implied warranty of MERCHANTABILITY or FITNESS FOR A PARTICULAR
//  PURPOSE.  See the above copyright notice for more information.
//
//  Copyright 2016 National Technology & Engineering Solutions of Sandia, LLC (NTESS).
//  Copyright 2016 UT-Battelle, LLC.
//  Copyright 2016 Los Alamos National Security.
//
//  Under the terms of Contract DE-NA0003525 with NTESS,
//  the U.S. Government retains certain rights in this software.
//
//  Under the terms of Contract DE-AC52-06NA25396 with Los Alamos National
//  Laboratory (LANL), the U.S. Government retains certain rights in
//  this software.
//============================================================================
#ifndef vtk_m_rendering_AxisAnnotation3D_h
#define vtk_m_rendering_AxisAnnotation3D_h

#include <vtkm/rendering/vtkm_rendering_export.h>

#include <vtkm/Range.h>

#include <vtkm/cont/DataSet.h>
#include <vtkm/rendering/AxisAnnotation.h>
#include <vtkm/rendering/Camera.h>
#include <vtkm/rendering/Color.h>
#include <vtkm/rendering/Scene.h>
#include <vtkm/rendering/TextAnnotationBillboard.h>
#include <vtkm/rendering/WorldAnnotator.h>

#include <sstream>

namespace vtkm
{
namespace rendering
{

class VTKM_RENDERING_EXPORT AxisAnnotation3D : public AxisAnnotation
{
private:
protected:
  vtkm::Float64 TickMajorSize, TickMajorOffset;
  vtkm::Float64 TickMinorSize, TickMinorOffset;
  int Axis;
  vtkm::Vec<vtkm::Float32, 3> Invert;
  vtkm::Vec<vtkm::Float64, 3> Point0, Point1;
  vtkm::Range Range;
  vtkm::Float64 FontScale;
  vtkm::Float32 FontOffset;
  vtkm::Float32 LineWidth;
  vtkm::rendering::Color Color;
  std::vector<std::unique_ptr<TextAnnotationBillboard>> Labels;
  int MoreOrLessTickAdjustment;

public:
  AxisAnnotation3D();

  ~AxisAnnotation3D();

  AxisAnnotation3D(const AxisAnnotation3D&) = delete;
<<<<<<< HEAD
=======

>>>>>>> 8cbfb5de
  AxisAnnotation3D& operator=(const AxisAnnotation3D&) = delete;

  VTKM_CONT
  void SetMoreOrLessTickAdjustment(int offset) { this->MoreOrLessTickAdjustment = offset; }

  VTKM_CONT
  void SetColor(vtkm::rendering::Color c) { this->Color = c; }

  VTKM_CONT
  void SetAxis(int a) { this->Axis = a; }

  void SetTickInvert(bool x, bool y, bool z);

  /// offset of 0 means the tick is inside the frame
  /// offset of 1 means the tick is outside the frame
  /// offset of 0.5 means the tick is centered on the frame
  VTKM_CONT
  void SetMajorTickSize(vtkm::Float64 size, vtkm::Float64 offset)
  {
    this->TickMajorSize = size;
    this->TickMajorOffset = offset;
  }
  VTKM_CONT
  void SetMinorTickSize(vtkm::Float64 size, vtkm::Float64 offset)
  {
    this->TickMinorSize = size;
    this->TickMinorOffset = offset;
  }

  VTKM_CONT
  void SetWorldPosition(const vtkm::Vec<vtkm::Float64, 3>& point0,
                        const vtkm::Vec<vtkm::Float64, 3>& point1)
  {
    this->Point0 = point0;
    this->Point1 = point1;
  }

  VTKM_CONT
  void SetWorldPosition(vtkm::Float64 x0,
                        vtkm::Float64 y0,
                        vtkm::Float64 z0,
                        vtkm::Float64 x1,
                        vtkm::Float64 y1,
                        vtkm::Float64 z1)
  {
    this->SetWorldPosition(vtkm::make_Vec(x0, y0, z0), vtkm::make_Vec(x1, y1, z1));
  }

  void SetLabelFontScale(vtkm::Float64 s);

  void SetLabelFontOffset(vtkm::Float32 off) { this->FontOffset = off; }

  void SetRange(const vtkm::Range& range) { this->Range = range; }

  void SetRange(vtkm::Float64 lower, vtkm::Float64 upper)
  {
    this->SetRange(vtkm::Range(lower, upper));
  }

  virtual void Render(const vtkm::rendering::Camera& camera,
                      const vtkm::rendering::WorldAnnotator& worldAnnotator,
                      vtkm::rendering::Canvas& canvas) override;
};
}
} //namespace vtkm::rendering

#endif // vtk_m_rendering_AxisAnnotation3D_h<|MERGE_RESOLUTION|>--- conflicted
+++ resolved
@@ -62,10 +62,7 @@
   ~AxisAnnotation3D();
 
   AxisAnnotation3D(const AxisAnnotation3D&) = delete;
-<<<<<<< HEAD
-=======
 
->>>>>>> 8cbfb5de
   AxisAnnotation3D& operator=(const AxisAnnotation3D&) = delete;
 
   VTKM_CONT
