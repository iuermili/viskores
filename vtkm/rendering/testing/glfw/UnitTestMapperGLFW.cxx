//============================================================================
//  Copyright (c) Kitware, Inc.
//  All rights reserved.
//  See LICENSE.txt for details.
//  This software is distributed WITHOUT ANY WARRANTY; without even
//  the implied warranty of MERCHANTABILITY or FITNESS FOR A PARTICULAR
//  PURPOSE.  See the above copyright notice for more information.
//
//  Copyright 2015 Sandia Corporation.
//  Copyright 2015 UT-Battelle, LLC.
//  Copyright 2015 Los Alamos National Security.
//
//  Under the terms of Contract DE-AC04-94AL85000 with Sandia Corporation,
//  the U.S. Government retains certain rights in this software.
//
//  Under the terms of Contract DE-AC52-06NA25396 with Los Alamos National
//  Laboratory (LANL), the U.S. Government retains certain rights in
//  this software.
//============================================================================
#include <vtkm/Bounds.h>
#include <vtkm/cont/testing/MakeTestDataSet.h>
#include <vtkm/rendering/Actor.h>
#include <vtkm/rendering/CanvasGL.h>
#include <vtkm/rendering/MapperGL.h>
#include <GLFW/glfw3.h>
#include <vtkm/rendering/Scene.h>
#include <vtkm/rendering/View2D.h>
#include <vtkm/rendering/View3D.h>
#include <vtkm/cont/DeviceAdapter.h>
#include <vtkm/cont/testing/Testing.h>
#include <vtkm/rendering/testing/RenderTest.h>
<<<<<<< HEAD
#include <vtkm/rendering/Color.h>
#include <cstring>
#include <string>
=======
#include <cstring>

>>>>>>> 3f9e5b32
namespace {
static const vtkm::Id WIDTH = 512, HEIGHT = 512;
static vtkm::Id which = 0, NUM_DATASETS = 4;
static bool done = false;
static bool batch = false;

static void
keyCallback(GLFWwindow* vtkmNotUsed(window), int key,
            int vtkmNotUsed(scancode), int action, int vtkmNotUsed(mods))
{
  if (key == GLFW_KEY_ESCAPE)
      done = true;
  if (action == 1)
    which = (which+1) % NUM_DATASETS;
}   

void RenderTests()
{
    std::cout<<"Press any key to cycle through datasets. ESC to quit."<<std::endl;

    typedef vtkm::rendering::MapperGL MapperType;
    typedef vtkm::rendering::CanvasGL CanvasType;
    typedef vtkm::rendering::View3D View3DType;
    typedef vtkm::rendering::View2D View2DType;
    
    vtkm::cont::testing::MakeTestDataSet maker;
    vtkm::rendering::ColorTable colorTable("thermal");
    
    glfwInit();
    GLFWwindow *window = glfwCreateWindow(WIDTH, HEIGHT, "GLFW Test", NULL, NULL);
    glfwMakeContextCurrent(window);
    glfwSetKeyCallback(window, keyCallback);
    
    CanvasType canvas[4](512,512);
    vtkm::rendering::Scene scene[4];
    vtkm::cont::DataSet ds[4];
    MapperType mapper[4];
    vtkm::rendering::Camera camera[4];

    ds[0] = maker.Make3DRegularDataSet0();
    ds[1] = maker.Make3DRectilinearDataSet0();
    ds[2] = maker.Make3DExplicitDataSet4();
    ds[3] = maker.Make2DRectilinearDataSet0();

    std::string fldNames[4];
    fldNames[0] = "pointvar";
    fldNames[1] = "pointvar";
    fldNames[2] = "pointvar";
    fldNames[3] = "pointvar";

    for (int i=0; i<NUM_DATASETS; i++){
        scene[i].AddActor(vtkm::rendering::Actor(ds[i].GetCellSet(),
                                              ds[i].GetCoordinateSystem(),
                                              ds[i].GetField(fldNames[i].c_str()),
                                              colorTable));
        vtkm::rendering::testing::SetCamera<View3DType>(camera[i],
                            ds[i].GetCoordinateSystem().GetBounds(VTKM_DEFAULT_DEVICE_ADAPTER_TAG()));

    }

    View3DType view3d0(scene[0], mapper[0], canvas[0], camera[0],
                  vtkm::rendering::Color(0.2f, 0.2f, 0.2f, 1.0f));
    View3DType view3d1(scene[1], mapper[1], canvas[1], camera[1],
                  vtkm::rendering::Color(0.2f, 0.2f, 0.2f, 1.0f));
    View3DType view3d2(scene[2], mapper[2], canvas[2], camera[2],
                  vtkm::rendering::Color(0.2f, 0.2f, 0.2f, 1.0f));

    View2DType view2d(scene[3], mapper[3], canvas[3], camera[3],
                  vtkm::rendering::Color(0.2f, 0.2f, 0.2f, 1.0f));

    while (!glfwWindowShouldClose(window) && !done)
    {
       glfwPollEvents();

       if (which == 0)
           vtkm::rendering::testing::Render<MapperType,CanvasType,View3DType>(view3d0,"reg3D.pnm");
       else if (which == 1)
           vtkm::rendering::testing::Render<MapperType,CanvasType,View3DType>(view3d1,"rect3D.pnm");
       else if (which == 2)
           vtkm::rendering::testing::Render<MapperType,CanvasType,View3DType>(view3d2,"expl3D.pnm");
       else if (which == 3)
           vtkm::rendering::testing::Render<MapperType,CanvasType,View2DType>(view2d,"rect2D.pnm");
       glfwSwapBuffers(window);

       if (batch)
       {
         which++;
         if (which >= NUM_DATASETS) { break; }
       }
    }

    glfwDestroyWindow(window);
}
} //namespace

int UnitTestMapperGLFW(int argc, char *argv[])
{
  if (argc > 1)
  {
    if (strcmp(argv[1], "-B") == 0)
    {
      batch = true;
    }
  }
  return vtkm::cont::testing::Testing::Run(RenderTests);
}<|MERGE_RESOLUTION|>--- conflicted
+++ resolved
@@ -29,14 +29,10 @@
 #include <vtkm/cont/DeviceAdapter.h>
 #include <vtkm/cont/testing/Testing.h>
 #include <vtkm/rendering/testing/RenderTest.h>
-<<<<<<< HEAD
 #include <vtkm/rendering/Color.h>
 #include <cstring>
 #include <string>
-=======
-#include <cstring>
 
->>>>>>> 3f9e5b32
 namespace {
 static const vtkm::Id WIDTH = 512, HEIGHT = 512;
 static vtkm::Id which = 0, NUM_DATASETS = 4;
