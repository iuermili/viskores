#============================================================================
##  Copyright (c) Kitware, Inc.
##  All rights reserved.
##  See LICENSE.txt for details.
##  This software is distributed WITHOUT ANY WARRANTY; without even
##  the implied warranty of MERCHANTABILITY or FITNESS FOR A PARTICULAR
##  PURPOSE.  See the above copyright notice for more information.
##
##  Copyright 2014 National Technology & Engineering Solutions of Sandia, LLC (NTESS).
##  Copyright 2014 UT-Battelle, LLC.
##  Copyright 2014 Los Alamos National Security.
##
##  Under the terms of Contract DE-NA0003525 with NTESS,
##  the U.S. Government retains certain rights in this software.
##
##  Under the terms of Contract DE-AC52-06NA25396 with Los Alamos National
##  Laboratory (LANL), the U.S. Government retains certain rights in
##  this software.
##============================================================================

set(headers
  RenderTest.h
  )

vtkm_declare_headers(${headers})

set(unit_tests
  UnitTestCanvas.cxx
  UnitTestMapperConnectivity.cxx
  UnitTestMultiMapper.cxx
  UnitTestMapperRayTracer.cxx
  UnitTestMapperWireframer.cxx
  UnitTestMapperVolume.cxx
)

<<<<<<< HEAD
vtkm_unit_tests(SOURCES ${unit_tests} LIBRARIES vtkm_rendering)
=======
if (VTKm_ENABLE_CUDA)
  vtkm_unit_tests(SOURCES ${unit_tests} CUDA)
else()
  vtkm_unit_tests(SOURCES ${unit_tests})
endif()
>>>>>>> 97ac116d

if(VTKm_ENABLE_GL_CONTEXT)
  # message(STATUS "rendering testing/glfw needs a FindGLFW")
  # message(STATUS "rendering testing/glut needs compile corrections")
  # add_subdirectory(glfw)
  # add_subdirectory(glut)
elseif(VTKm_ENABLE_OSMESA_CONTEXT)
  add_subdirectory(osmesa)
elseif(VTKm_ENABLE_EGL_CONTEXT)
  add_subdirectory(egl)
endif()<|MERGE_RESOLUTION|>--- conflicted
+++ resolved
@@ -33,15 +33,14 @@
   UnitTestMapperVolume.cxx
 )
 
-<<<<<<< HEAD
-vtkm_unit_tests(SOURCES ${unit_tests} LIBRARIES vtkm_rendering)
-=======
-if (VTKm_ENABLE_CUDA)
-  vtkm_unit_tests(SOURCES ${unit_tests} CUDA)
-else()
-  vtkm_unit_tests(SOURCES ${unit_tests})
+vtkm_unit_tests(NAME Rendering BACKEND SERIAL SOURCES ${unit_tests} LIBRARIES vtkm_rendering)
+if (TARGET vtkm::tbb)
+  vtkm_unit_tests(NAME Rendering BACKEND TBB SOURCES ${unit_tests} LIBRARIES vtkm_rendering)
 endif()
->>>>>>> 97ac116d
+if (TARGET vtkm::cuda)
+  vtkm_unit_tests(NAME Rendering BACKEND CUDA SOURCES ${unit_tests} LIBRARIES vtkm_rendering)
+endif()
+
 
 if(VTKm_ENABLE_GL_CONTEXT)
   # message(STATUS "rendering testing/glfw needs a FindGLFW")
