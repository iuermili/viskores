
# Docker Images:
#
#   * .gitlab/ci/docker/centos7/cuda10.2/
#     - cuda
#     - gcc 4.8.5
#   * .gitlab/ci/docker/centos8/base/
#     - gcc 8.3.1
#     - clang 8.0.1
#     - openmp
#     - asan, ubsan
#   * .gitlab/ci/docker/rhel8/cuda10.2/
#     - cuda
#     - gcc 8.2.1
#   * .gitlab/ci/docker/ubuntu1604/base/
#     - gcc 4.8
#     - clang 3.8
#     - clang 5.0
#     - tbb
#     - openmpi
#   * .gitlab/ci/docker/ubuntu1604/cuda9.2/
#     - cuda
#     - gcc 5.4
#     - tbb
#     - openmp
#     - openmpi
#   * .gitlab/ci/docker/ubuntu1804/base/
#     - gcc 6.5
#     - gcc 7.4
#     - gcc 9
#     - clang 8
#     - tbb
#     - openmp
#     - mpich2
#     - hdf5
#   * .gitlab/ci/docker/ubuntu1804/cuda11.1/
#     - cuda
#     - gcc 7
#     - gcc 8
#     - tbb
#     - openmp
#     - mpich2
#   * .gitlab/ci/docker/ubuntu2004/doxygen/
#     - gcc 9.3
#     - tbb
#     - openmp
#     - mpich2

.docker_image: &docker_image
  variables:
    GIT_CLONE_PATH: $CI_BUILDS_DIR/gitlab-kitware-sciviz-ci

.centos7: &centos7
  image: "kitware/vtkm:ci-centos7_cuda10.2-20201016"
  extends:
    - .docker_image

.centos8: &centos8
  image: "kitware/vtkm:ci-centos8-20201016"
  extends:
    - .docker_image

.rhel8: &rhel8
  image: "kitware/vtkm:ci-rhel8_cuda10.2-20201016"
  extends:
    - .docker_image

.ubuntu1604: &ubuntu1604
  image: "kitware/vtkm:ci-ubuntu1604-20201016"
  extends:
    - .docker_image

.ubuntu1604_cuda: &ubuntu1604_cuda
  image: "kitware/vtkm:ci-ubuntu1604_cuda9.2-20201016"
  extends:
    - .docker_image

.ubuntu1804: &ubuntu1804
<<<<<<< HEAD
#  image: "kitware/vtkm:ci-ubuntu1804-20201016"
  image: "ollielo/vtkm:ci-ubuntu1804-01042020"
=======
  image: "kitware/vtkm:ci-ubuntu1804-20210107"
>>>>>>> dd2ac9bd
  extends:
    - .docker_image

.ubuntu1804_cuda: &ubuntu1804_cuda
  image: "kitware/vtkm:ci-ubuntu1804_cuda11.1-20201016"
  extends:
    - .docker_image

.ubuntu1804_cuda_kokkos: &ubuntu1804_cuda_kokkos
  image: "kitware/vtkm:ci-ubuntu1804_cuda11_kokkos-20201016"
  extends:
    - .docker_image

.ubuntu2004_doxygen: &ubuntu2004_doxygen
  image: "kitware/vtkm:ci-doxygen-20201016"
  extends:
    - .docker_image

.ubuntu2004_kokkos: &ubuntu2004_kokkos
  image: "kitware/vtkm:ci-ubuntu2004_kokkos-20201016"
  extends:
    - .docker_image

.only-default: &only-default
  only:
    - master@vtk/vtk-m
    - tags@vtk/vtk-m
    - merge_requests

.only-master: &only-master
  only:
    - master@vtk/vtk-m


# General Longer Term Tasks:
# - Setup clang tidy as sub-pipeline
# - Setup a machine to replicate the issue in https://gitlab.kitware.com/vtk/vtk-m/-/issues/447
#   Note: Centos7 doesn't work as they ship separate standard library
#   headers for each version. We will have to figure out something else
#   like using spack or building llvm/clang from source

stages:
  - build
  - test

.cmake_build_linux: &cmake_build_linux
  stage: build
  timeout:  2 hours
  interruptible: true
  before_script:
    - .gitlab/ci/config/sccache.sh
    - export PATH=$PWD/.gitlab:$PATH
    - SCCACHE_IDLE_TIMEOUT=0 sccache --start-server
    - sccache --show-stats
    - "cmake --version"
    - "cmake -V -P .gitlab/ci/config/gitlab_ci_setup.cmake"
    - "ctest -VV -S .gitlab/ci/ctest_configure.cmake"
  script:
    - "ctest -VV -S .gitlab/ci/ctest_build.cmake"
    - sccache --show-stats
  artifacts:
    expire_in: 24 hours
    when: always
    paths:
      # The artifacts of the build.
      - build/bin/
      - build/include/
      - build/vtkm/thirdparty/diy/vtkmdiy/
      - build/lib/

      # CTest and CMake install files.
      # XXX(globbing): Can be simplified with support from
      # https://gitlab.com/gitlab-org/gitlab-runner/issues/4840
      #
      # Note: this also captures our CIState.cmake file
      - build/CMakeCache.txt
      - build/*.cmake
      - build/*/*.cmake
      - build/*/*/*.cmake
      - build/*/*/*/*.cmake
      - build/*/*/*/*/*.cmake
      - build/*/*/*/*/*/*.cmake
      - build/Testing/

      # CDash files.
      - build/DartConfiguration.tcl

.cmake_test_linux: &cmake_test_linux
  stage: test
  timeout:  50 minutes
  interruptible: true
  script:
    #Need to use our custom ctest-latest symlink
    #This will allow us to use 3.17+ which has support
    #for running failed tests multiple times so failures
    #due to system load are not reported
    - "ctest-latest -VV -S .gitlab/ci/ctest_test.cmake"
  artifacts:
    expire_in: 24 hours
    when: always
    paths:
      # The generated regression testing images
      - build/*.png
      - build/*.pnm
      - build/*.pmm

.cmake_memcheck_linux: &cmake_memcheck_linux
  stage: test
  timeout:  2 hours
  interruptible: true
  script:
    - "ctest-latest -VV -S .gitlab/ci/ctest_memcheck.cmake"
  artifacts:
    expire_in: 24 hours
    when: always
    paths:
      # The generated regression testing images
      - build/*.png
      - build/*.pnm
      - build/*.pmm

include:
  - local: '/.gitlab/ci/centos7.yml'
  - local: '/.gitlab/ci/centos8.yml'
  - local: '/.gitlab/ci/doxygen.yml'
  - local: '/.gitlab/ci/rhel8.yml'
  - local: '/.gitlab/ci/ubuntu1604.yml'
  - local: '/.gitlab/ci/ubuntu1804.yml'
  - local: '/.gitlab/ci/ubuntu2004.yml'
  - local: '/.gitlab/ci/windows10.yml'<|MERGE_RESOLUTION|>--- conflicted
+++ resolved
@@ -76,12 +76,7 @@
     - .docker_image
 
 .ubuntu1804: &ubuntu1804
-<<<<<<< HEAD
-#  image: "kitware/vtkm:ci-ubuntu1804-20201016"
-  image: "ollielo/vtkm:ci-ubuntu1804-01042020"
-=======
   image: "kitware/vtkm:ci-ubuntu1804-20210107"
->>>>>>> dd2ac9bd
   extends:
     - .docker_image
 
