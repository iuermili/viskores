##============================================================================
##  Copyright (c) Kitware, Inc.
##  All rights reserved.
##  See LICENSE.txt for details.
##  This software is distributed WITHOUT ANY WARRANTY; without even
##  the implied warranty of MERCHANTABILITY or FITNESS FOR A PARTICULAR
##  PURPOSE.  See the above copyright notice for more information.
##
##  Copyright 2016 Sandia Corporation.
##  Copyright 2016 UT-Battelle, LLC.
##  Copyright 2016 Los Alamos National Security.
##
##  Under the terms of Contract DE-AC04-94AL85000 with Sandia Corporation,
##  the U.S. Government retains certain rights in this software.
##
##  Under the terms of Contract DE-AC52-06NA25396 with Los Alamos National
##  Laboratory (LANL), the U.S. Government retains certain rights in
##  this software.
##============================================================================

# This file provides all the component-specific configuration. To add a
# component to this list, first add the name of the component to
# VTKm_AVAILABLE_COMPONENTS. Then add a macro (or function) named
# vtkm_configure_component_<name> that configures the given component. At a
# minimum, this macro should set (or clear) the variable VTKm_<name>_FOUND. It
# should also modify other apropos variables such as VTKm_INCLUDE_DIRS and
# VTKm_LIBRARIES.
#
# Components generally rely on other components, and should call
# vtkm_configure_component_<name> for those components as necessary.
#
# Any component configuration added to VTKm_AVAILABLE_COMPONENTS will
# automatically be added to the components available to find_package(VTKm).
#

set(VTKm_AVAILABLE_COMPONENTS
  Base
  Serial
  OpenGL
  OSMesa
  EGL
  GLFW
  Interop
  Rendering
  TBB
  CUDA
  )

#-----------------------------------------------------------------------------
# Support function for giving status messages on component configurations
#-----------------------------------------------------------------------------
set(VTKm_CONFIGURE_COMPONENT_MESSAGES "" CACHE INTERNAL "" FORCE)
function(vtkm_configure_component_message message_text)
  if(NOT VTKm_CONFIGURE_QUIET)
    list(FIND VTKm_CONFIGURE_COMPONENT_MESSAGES "${message_text}" in_list)
    if(in_list EQUAL -1)
      message(STATUS "${message_text}")
      set(VTKm_CONFIGURE_COMPONENT_MESSAGES
        ${VTKm_CONFIGURE_COMPONENT_MESSAGES}
        ${message_text}
        CACHE INTERNAL "" FORCE)
    endif()
  endif()
endfunction(vtkm_configure_component_message)

#-----------------------------------------------------------------------------
# Support function for making vtkm_configure_component<name> functions.
#-----------------------------------------------------------------------------
macro(vtkm_finish_configure_component component)
  if(NOT VTKm_${component}_FOUND)

    cmake_parse_arguments(VTKm_FCC
      ""
      ""
      "DEPENDENT_VARIABLES;ADD_INCLUDES;ADD_LIBRARIES"
      ${ARGN}
      )
    set(VTKm_${component}_FOUND TRUE)
    foreach(var ${VTKm_FCC_DEPENDENT_VARIABLES})
      if(NOT ${var})
        set(VTKm_${component}_FOUND)
        vtkm_configure_component_message(
          "Failed to configure VTK-m component ${component}: !${var}")
        break()
      endif()
    endforeach(var)

    if (VTKm_${component}_FOUND)
      set(VTKm_INCLUDE_DIRS ${VTKm_INCLUDE_DIRS} ${VTKm_FCC_ADD_INCLUDES})
      set(VTKm_LIBRARIES ${VTKm_LIBRARIES} ${VTKm_FCC_ADD_LIBRARIES})
    endif()
  endif()
endmacro()

#-----------------------------------------------------------------------------
# The configuration macros
#-----------------------------------------------------------------------------

macro(vtkm_configure_component_Base)
  # Find the Boost library.
  if(NOT Boost_FOUND)
    find_package(BoostHeaders ${VTKm_FIND_PACKAGE_QUIETLY} ${VTKm_REQUIRED_BOOST_VERSION})
  endif()

  # Set up the compiler flag optimizations
  if (NOT VTKm_Vectorization_flags_added)
    include(VTKmCompilerOptimizations)
  endif()

  vtkm_finish_configure_component(Base
    DEPENDENT_VARIABLES Boost_FOUND
    ADD_INCLUDES ${Boost_INCLUDE_DIRS}
    )
endmacro()

macro(vtkm_configure_component_Serial)
  vtkm_configure_component_Base()

  vtkm_finish_configure_component(Serial
    DEPENDENT_VARIABLES VTKm_Base_FOUND
    )
endmacro(vtkm_configure_component_Serial)

macro(vtkm_configure_component_OpenGL)
  # OpenGL configuration "depends" on OSMesa because if OSMesa is used, then it
  # (sometimes) requires its own version of OpenGL. The find_package for OpenGL
  # is smart enough to configure this correctly if OSMesa is found first. Thus,
  # we ensure that OSMesa is configured before OpenGL (assuming you are using
  # the VTK-m configuration). However, the OpenGL configuration can still
  # succeed even if the OSMesa configuration fails.
  vtkm_configure_component_OSMesa()

  if(NOT VTKm_OSMesa_FOUND)
    find_package(OpenGL ${VTKm_FIND_PACKAGE_QUIETLY})

<<<<<<< HEAD
  vtkm_finish_configure_component(OpenGL
    DEPENDENT_VARIABLES VTKm_Base_FOUND OPENGL_FOUND
    ADD_INCLUDES ${OPENGL_INCLUDE_DIR}
    ADD_LIBRARIES ${OPENGL_LIBRARIES} ${GLEW_LIBRARIES}
    )
=======
    vtkm_finish_configure_component(OpenGL
      DEPENDENT_VARIABLES VTKm_Base_FOUND OPENGL_FOUND
      ADD_INCLUDES ${OPENGL_INCLUDE_DIR}
      ADD_LIBRARIES ${OPENGL_LIBRARIES}
      )
  else()
    # OSMesa comes with its own implementation of OpenGL. So if OSMesa has been
    # found, then simply report that OpenGL has been found and use the includes
    # and libraries already added for OSMesa.
    set(VTKm_OpenGL_FOUND TRUE)
  endif()
>>>>>>> 3f9e5b32
endmacro(vtkm_configure_component_OpenGL)

macro(vtkm_configure_component_OSMesa)
  vtkm_configure_component_Base()

  if (VTKm_ENABLE_OSMESA)
    find_package(MESA ${VTKm_FIND_PACKAGE_QUIETLY})

    vtkm_finish_configure_component(OSMesa
      DEPENDENT_VARIABLES OSMESA_FOUND
      ADD_INCLUDES ${OSMESA_INCLUDE_DIR}
      ADD_LIBRARIES ${OSMESA_LIBRARY}
      )
  endif()
endmacro(vtkm_configure_component_OSMesa)

macro(vtkm_configure_component_EGL)
  vtkm_configure_component_OpenGL()

  find_package(EGL ${VTKm_FIND_PACKAGE_QUIETLY})

  vtkm_finish_configure_component(EGL
    DEPENDENT_VARIABLES VTKm_OpenGL_FOUND EGL_FOUND
    ADD_INCLUDES ${EGL_INCLUDE_DIR}
    ADD_LIBRARIES ${EGL_LIBRARY}
    )
endmacro(vtkm_configure_component_EGL)

macro(vtkm_configure_component_GLFW)
  vtkm_configure_component_OpenGL()

  find_package(GLFW ${VTKm_FIND_PACKAGE_QUIETLY})

  vtkm_finish_configure_component(GLFW
    DEPENDENT_VARIABLES VTKm_OpenGL_FOUND GLFW_FOUND
    ADD_INCLUDES ${GLFW_INCLUDE_DIR}
    ADD_LIBRARIES ${GLFW_LIBRARY}
    )
endmacro(vtkm_configure_component_GLFW)

macro(vtkm_configure_component_Interop)
  vtkm_configure_component_OpenGL()

  find_package(GLEW ${VTKm_FIND_PACKAGE_QUIETLY})

  set(vtkm_interop_dependent_vars
    VTKm_OpenGL_FOUND
    VTKm_ENABLE_OPENGL_INTEROP
    GLEW_FOUND
    )
  #on unix/linux Glew uses pthreads, so we need to find that, and link to it
  #explicitly or else in release mode we get sigsegv on launch
  if (VTKm_ENABLE_OPENGL_INTEROP AND UNIX)
    find_package(Threads ${VTKm_FIND_PACKAGE_QUIETLY})
    set(vtkm_interop_dependent_vars ${vtkm_interop_dependent_vars} CMAKE_USE_PTHREADS_INIT)
  endif()

  vtkm_finish_configure_component(Interop
    DEPENDENT_VARIABLES ${vtkm_interop_dependent_vars}
    ADD_INCLUDES ${GLEW_INCLUDE_DIRS}
    ADD_LIBRARIES ${GLEW_LIBRARIES} ${CMAKE_THREAD_LIBS_INIT}
    )
endmacro(vtkm_configure_component_Interop)

macro(vtkm_configure_component_Rendering)
  if(VTKm_BUILD_RENDERING)
    vtkm_configure_component_OpenGL()
    vtkm_configure_component_EGL()
    vtkm_configure_component_OSMesa()
  endif()

  vtkm_finish_configure_component(Rendering
    DEPENDENT_VARIABLES VTKm_BUILD_RENDERING VTKm_Base_FOUND
    ADD_LIBRARIES vtkm_rendering
    )
endmacro(vtkm_configure_component_Rendering)

macro(vtkm_configure_component_TBB)
  if(VTKm_ENABLE_TBB)
    vtkm_configure_component_Base()

    find_package(TBB ${VTKm_FIND_PACKAGE_QUIETLY})
  endif()

  vtkm_finish_configure_component(TBB
    DEPENDENT_VARIABLES VTKm_ENABLE_TBB VTKm_Base_FOUND TBB_FOUND
    ADD_INCLUDES ${TBB_INCLUDE_DIRS}
    ADD_LIBRARIES ${TBB_LIBRARIES}
    )
endmacro(vtkm_configure_component_TBB)

macro(vtkm_configure_component_CUDA)
  if(VTKm_ENABLE_CUDA)
    vtkm_configure_component_Base()

    find_package(CUDA ${VTKm_FIND_PACKAGE_QUIETLY})
    mark_as_advanced(
      CUDA_BUILD_CUBIN
      CUDA_BUILD_EMULATION
      CUDA_HOST_COMPILER
      CUDA_SDK_ROOT_DIR
      CUDA_SEPARABLE_COMPILATION
      CUDA_TOOLKIT_ROOT_DIR
      CUDA_VERBOSE_BUILD
      )

    find_package(Thrust ${VTKm_FIND_PACKAGE_QUIETLY})
  endif()

  vtkm_finish_configure_component(CUDA
    DEPENDENT_VARIABLES
      VTKm_ENABLE_CUDA
      VTKm_Base_FOUND
      CUDA_FOUND
      THRUST_FOUND
    ADD_INCLUDES ${THRUST_INCLUDE_DIRS}
    )

  if(VTKm_CUDA_FOUND)
    #---------------------------------------------------------------------------
    # Setup build flags for CUDA to have C++11 support
    #---------------------------------------------------------------------------
    if(NOT MSVC)
      list(APPEND CUDA_NVCC_FLAGS --std c++11)
    endif()

    #---------------------------------------------------------------------------
    # Populates CUDA_NVCC_FLAGS with the best set of flags to compile for a
    # given GPU architecture. The majority of developers should leave the
    # option at the default of 'native' which uses system introspection to
    # determine the smallest numerous of virtual and real architectures it
    # should target.
    #
    # The option of 'all' is provided for people generating libraries that
    # will deployed to any number of machines, it will compile all CUDA code
    # for all major virtual architectures, guaranteeing that the code will run
    # anywhere.
    #
    #
    # 1 - native
    #   - Uses system introspection to determine compile flags
    # 2 - fermi
    #   - Uses: --generate-code arch=compute_20,code=compute_20
    # 3 - kepler
    #   - Uses: --generate-code arch=compute_30,code=compute_30
    #   - Uses: --generate-code arch=compute_35,code=compute_35
    # 4 - maxwell
    #   - Uses: --generate-code arch=compute_50,code=compute_50
    #   - Uses: --generate-code arch=compute_52,code=compute_52
    # 5 - all
    #   - Uses: --generate-code arch=compute_20,code=compute_20
    #   - Uses: --generate-code arch=compute_30,code=compute_30
    #   - Uses: --generate-code arch=compute_35,code=compute_35
    #   - Uses: --generate-code arch=compute_50,code=compute_50
    #

    #specify the property
    set(VTKm_CUDA_Architecture "native" CACHE STRING "Which GPU Architecture(s) to compile for")
    set_property(CACHE VTKm_CUDA_Architecture PROPERTY STRINGS native fermi kepler maxwell all)

    #detect what the propery is set too
    if(VTKm_CUDA_Architecture STREQUAL "native")

      if(VTKM_CUDA_NATIVE_EXE_PROCESS_RAN_OUTPUT)
        #Use the cached value
        list(APPEND CUDA_NVCC_FLAG S{VTKM_CUDA_NATIVE_EXE_PROCESS_RAN_OUTPUT})
      else()

        #run execute_process to do auto_detection
        if(CMAKE_GENERATOR MATCHES "Visual Studio")
          set(args "-ccbin" "${CMAKE_CXX_COMPILER}" "--run" "${VTKm_CMAKE_MODULE_PATH}/VTKmDetectCUDAVersion.cxx")
        else()
          set(args "-ccbin" "${CUDA_HOST_COMPILER}" "--run" "${VTKm_CMAKE_MODULE_PATH}/VTKmDetectCUDAVersion.cxx")
        endif()

        execute_process(
          COMMAND ${CUDA_NVCC_EXECUTABLE} ${args}
          RESULT_VARIABLE ran_properly
          OUTPUT_VARIABLE run_output
          WORKING_DIRECTORY ${CMAKE_CURRENT_BINARY_DIR})
        if(ran_properly EQUAL 0)
          #find the position of the "--generate-code" output. With some compilers such as
          #msvc we get compile output plus run output. So we need to strip out just the
          #run output
          string(FIND "${run_output}" "--generate-code" position)
          string(SUBSTRING "${run_output}" ${position} -1 run_output)

          list(APPEND CUDA_NVCC_FLAG S{run_output})
          set(VTKM_CUDA_NATIVE_EXE_PROCESS_RAN_OUTPUT ${run_output} CACHE INTERNAL
              "device type(s) for cuda[native]")
        else()
          set(VTKm_CUDA_Architecture "fermi")
          vtkm_configure_component_message(
            "Unable to run \"${CUDA_NVCC_EXECUTABLE}\" to autodetect GPU architecture.
Falling back to fermi, please manually specify if you want something else.")
        endif()
      endif()
    endif()

    #since when we are native we can fail, and fall back to "fermi" these have
    #to happen after, and separately of the native check
    if(VTKm_CUDA_Architecture STREQUAL "fermi")
      set(CUDA_NVCC_FLAGS "${CUDA_NVCC_FLAGS} --generate-code arch=compute_20,code=compute_20")
    elseif(VTKm_CUDA_Architecture STREQUAL "kepler")
      set(CUDA_NVCC_FLAGS "${CUDA_NVCC_FLAGS} --generate-code arch=compute_30,code=compute_30")
      set(CUDA_NVCC_FLAGS "${CUDA_NVCC_FLAGS} --generate-code arch=compute_35,code=compute_35")
    elseif(VTKm_CUDA_Architecture STREQUAL "maxwell")
      set(CUDA_NVCC_FLAGS "${CUDA_NVCC_FLAGS} --generate-code arch=compute_50,code=compute_50")
      set(CUDA_NVCC_FLAGS "${CUDA_NVCC_FLAGS} --generate-code arch=compute_52,code=compute_52")
    elseif(VTKm_CUDA_Architecture STREQUAL "all")
      set(CUDA_NVCC_FLAGS "${CUDA_NVCC_FLAGS} --generate-code arch=compute_20,code=compute_20")
      set(CUDA_NVCC_FLAGS "${CUDA_NVCC_FLAGS} --generate-code arch=compute_30,code=compute_30")
      set(CUDA_NVCC_FLAGS "${CUDA_NVCC_FLAGS} --generate-code arch=compute_35,code=compute_35")
      set(CUDA_NVCC_FLAGS "${CUDA_NVCC_FLAGS} --generate-code arch=compute_50,code=compute_50")
      set(CUDA_NVCC_FLAGS "${CUDA_NVCC_FLAGS} --generate-code arch=compute_52,code=compute_52")
    endif()

    if(WIN32)
      # On Windows, there is an issue with performing parallel builds with
      # nvcc. Multiple compiles can attempt to write the same .pdb file. Add
      # this argument to avoid this problem.
      set(CUDA_NVCC_FLAGS "${CUDA_NVCC_FLAGS} --compiler-options /FS")
    endif()
  endif()
endmacro(vtkm_configure_component_CUDA)<|MERGE_RESOLUTION|>--- conflicted
+++ resolved
@@ -133,25 +133,17 @@
   if(NOT VTKm_OSMesa_FOUND)
     find_package(OpenGL ${VTKm_FIND_PACKAGE_QUIETLY})
 
-<<<<<<< HEAD
   vtkm_finish_configure_component(OpenGL
     DEPENDENT_VARIABLES VTKm_Base_FOUND OPENGL_FOUND
     ADD_INCLUDES ${OPENGL_INCLUDE_DIR}
     ADD_LIBRARIES ${OPENGL_LIBRARIES} ${GLEW_LIBRARIES}
     )
-=======
-    vtkm_finish_configure_component(OpenGL
-      DEPENDENT_VARIABLES VTKm_Base_FOUND OPENGL_FOUND
-      ADD_INCLUDES ${OPENGL_INCLUDE_DIR}
-      ADD_LIBRARIES ${OPENGL_LIBRARIES}
-      )
   else()
     # OSMesa comes with its own implementation of OpenGL. So if OSMesa has been
     # found, then simply report that OpenGL has been found and use the includes
     # and libraries already added for OSMesa.
     set(VTKm_OpenGL_FOUND TRUE)
   endif()
->>>>>>> 3f9e5b32
 endmacro(vtkm_configure_component_OpenGL)
 
 macro(vtkm_configure_component_OSMesa)
