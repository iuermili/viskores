--- conflicted
+++ resolved
@@ -246,24 +246,6 @@
     ${ARGN}
     )
 
-<<<<<<< HEAD
-  #set up what we possibly need to link too.
-  list(APPEND VTKm_UT_LIBRARIES ${VTKm_LIBRARIES})
-  #set up storage for the include dirs
-  set(VTKm_UT_INCLUDE_DIRS )
-
-  if(VTKm_ENABLE_OPENGL_INTEROP)
-    list(APPEND VTKm_UT_INCLUDE_DIRS ${OPENGL_INCLUDE_DIR} ${GLEW_INCLUDE_DIR} ${GLFW_INCLUDE_DIR} )
-    list(APPEND VTKm_UT_LIBRARIES ${OPENGL_LIBRARIES} ${GLEW_LIBRARIES} ${CMAKE_THREAD_LIBS_INIT} )
-  endif()
-
-  if(VTKm_ENABLE_OPENGL_TESTS)
-    list(APPEND VTKm_INCLUDE_DIRS ${GLUT_INCLUDE_DIR} )
-    list(APPEND VTKm_LIBRARIES ${GLUT_LIBRARIES}  )
-  endif()
-
-=======
->>>>>>> 876ea99c
   if (VTKm_ENABLE_TESTING)
     vtkm_get_kit_name(kit)
     #we use UnitTests_ so that it is an unique key to exclude from coverage
