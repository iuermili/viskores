--- conflicted
+++ resolved
@@ -45,12 +45,7 @@
     - build
     - vtkm
     - docker
-<<<<<<< HEAD
-    - linux
-=======
-    - linux-x86_64
-    - cuda-rt
->>>>>>> 583e6bee
+    - linux-x86_64
     - large-memory
   extends:
     - .ubuntu1804_cuda
@@ -88,12 +83,7 @@
     - build
     - vtkm
     - docker
-<<<<<<< HEAD
-    - linux
-=======
-    - linux-x86_64
-    - cuda-rt
->>>>>>> 583e6bee
+    - linux-x86_64
     - large-memory
   extends:
     - .ubuntu1804_cuda
@@ -200,12 +190,7 @@
     - build
     - vtkm
     - docker
-<<<<<<< HEAD
-    - linux
-=======
-    - linux-x86_64
-    - cuda-rt
->>>>>>> 583e6bee
+    - linux-x86_64
     - large-memory
   extends:
     - .ubuntu1804_cuda_kokkos
@@ -238,7 +223,7 @@
     - build
     - vtkm
     - docker
-    - linux
+    - linux-x86_64
   extends:
     - .ubuntu1804_cuda
     - .cmake_build_linux
@@ -253,7 +238,7 @@
     - vtkm
     - docker
     - cuda-rt
-    - linux
+    - linux-x86_64
   extends:
     - .ubuntu1804_cuda
     - .cmake_test_linux
