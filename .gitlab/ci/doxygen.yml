.doxygen_submit: &doxygen_submit
  stage: build
  tags:
    - build
    - vtkm
    - docker
<<<<<<< HEAD
    - linux
=======
    - linux-x86_64
  extends:
    - .ubuntu2004_doxygen
>>>>>>> 2dee6880
  before_script:
    - "cmake -V -P .gitlab/ci/config/gitlab_ci_setup.cmake"
    - "ctest -VV -S .gitlab/ci/ctest_configure.cmake"
  script:
    - doxygen build/docs/doxyfile
    - chmod 400 $DOC_KEY_FILE
    - rsync -tv --recursive --delete -e "ssh -i $DOC_KEY_FILE -o StrictHostKeyChecking=no" build/docs/doxygen/html/ "kitware@web.kitware.com:vtkm_documentation/$DOXYGEN_UPLOAD_REMOTE_PATH"
  timeout:  30 minutes
  interruptible: true
  variables:
    CMAKE_BUILD_TYPE: Release
    VTKM_SETTINGS: "tbb+openmp+mpi+shared+docs"

docs:nightly:
  environment:
    name: doxygen-nightly
    url: https://docs-m.vtk.org/nightly/
  rules:
    - if: '$CI_PROJECT_PATH == "vtk/vtk-m" && $CI_COMMIT_REF_NAME == "master"'
      when: on_success
    - when: never
  extends:
    - .ubuntu2004_doxygen
    - .doxygen_submit
  variables:
    DOXYGEN_UPLOAD_REMOTE_PATH: "nightly"

docs:latest:
  environment:
    name: doxygen-latest
    url: https://docs-m.vtk.org/latest/index.html
  rules:
    - if: '$CI_PROJECT_PATH == "vtk/vtk-m" && $CI_COMMIT_TAG'
      when: on_success
    - when: never
  extends:
    - .ubuntu2004_doxygen
    - .doxygen_submit
  variables:
    DOXYGEN_UPLOAD_REMOTE_PATH: "latest"<|MERGE_RESOLUTION|>--- conflicted
+++ resolved
@@ -4,13 +4,7 @@
     - build
     - vtkm
     - docker
-<<<<<<< HEAD
-    - linux
-=======
     - linux-x86_64
-  extends:
-    - .ubuntu2004_doxygen
->>>>>>> 2dee6880
   before_script:
     - "cmake -V -P .gitlab/ci/config/gitlab_ci_setup.cmake"
     - "ctest -VV -S .gitlab/ci/ctest_configure.cmake"
