
# Build on centos7 with CUDA and test on rhel8 and centos7
# gcc 7.3.1
build:centos7_gcc73:
  tags:
    - build
    - vtkm
    - docker
<<<<<<< HEAD
    - linux
=======
    - linux-x86_64
    - cuda-rt
>>>>>>> 583e6bee
    - large-memory
  extends:
    - .centos7
    - .cmake_build_linux
    - .run_automatically
    - .use_minimum_supported_cmake
  variables:
    CMAKE_BUILD_TYPE: RelWithDebInfo
    CMAKE_GENERATOR: "Unix Makefiles"
    VTKM_SETTINGS: "cuda+turing+32bit_ids+no_rendering+shared"

test:centos7_gcc73:
  tags:
    - test
    - vtkm
    - docker
    - linux-x86_64
    - cuda-rt
    - turing
  extends:
    - .centos7
    - .cmake_test_linux
    - .run_automatically
    - .use_minimum_supported_cmake
  dependencies:
    - build:centos7_gcc73
  needs:
    - build:centos7_gcc73

test:rhel8_test_centos7:
  tags:
    - test
    - vtkm
    - docker
    - linux-x86_64
    - cuda-rt
    - turing
  extends:
    - .rhel8
    - .cmake_test_linux
    - .run_automatically
  variables:
      CTEST_EXCLUSIONS: "built_against_test_install"
  dependencies:
    - build:centos7_gcc73
  needs:
    - build:centos7_gcc73<|MERGE_RESOLUTION|>--- conflicted
+++ resolved
@@ -6,12 +6,7 @@
     - build
     - vtkm
     - docker
-<<<<<<< HEAD
-    - linux
-=======
     - linux-x86_64
-    - cuda-rt
->>>>>>> 583e6bee
     - large-memory
   extends:
     - .centos7
